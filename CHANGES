Back In Time

<<<<<<< HEAD
Versoin 1.0.12
* Add links to: website, documentation, report a bug, answers, faq
* Use libnotify for gnome/kde4 notifications instead of gnome specific libraries
* Fix bug: https://bugs.launchpad.net/backintime/+bug/1059247
* Add more schedule options: every 30 min, every 2 hours, every 4 hours, every 6 hours & every 12 hours
=======
Version 1.1.0
* Add generic mount-framework
* Add mode 'SSH' for backups on remote host using ssh protocol.
* Fix bug: wrong path if restore system root
>>>>>>> 47f0d3d9

Version 1.0.10
* Add "Restore to ..." in replacement of copy (with or without drag & drop) because copy don't restore user/group/rights 
Version 1.0.8
* Fix bug: https://bugs.launchpad.net/backintime/+bug/723545
* Fix bug: https://bugs.launchpad.net/backintime/+bug/705237
* Fix bug: https://bugs.launchpad.net/backintime/+bug/696663
* Fix bug: https://bugs.launchpad.net/backintime/+bug/671946

Version 1.0.6
* Fix bug: https://bugs.launchpad.net/backintime/+bug/676223
* Smart remove: configurable options (https://bugs.launchpad.net/backintime/+bug/406765)
* Fix bug: https://bugs.launchpad.net/backintime/+bug/672705

Version 1.0.4
* SettingsDialog: show highly recommended excludes
* Fix bug: https://bugs.launchpad.net/backintime/+bug/664783
* Option to use checksum to detect changes (https://bugs.launchpad.net/backintime/+bug/666964)
* Option to select log verbosity (https://bugs.launchpad.net/backintime/+bug/664423)
* Gnome: use gloobus-preview if installed

Version 1.0.2
* reduce log file (no more duplicate "Compare with..." lines)
* declare backintime-kde4 packages as a replacement of backintime-kde

Version 1.0
* add '.dropbox*' to default exclude patterns (https://bugs.launchpad.net/backintime/+bug/628172)
* add option to take a snapshot at every boot (https://bugs.launchpad.net/backintime/+bug/621810)
* fix xattr
* add continue on errors (https://bugs.launchpad.net/backintime/+bug/616299)
* add expert options: copy unsafe links & copy links
* "user-callback" replace "user.callback" and receive profile informations
* documentation: on-line only (easier to maintain)
* add error log and error log view dialog (Gnome & KDE4)
* merge with: lp:~dave2010/backintime/minor-edits
* merge with: lp:~mcfonty/backintime/unique-snapshots-view
* fix bug: https://bugs.launchpad.net/backintime/+bug/588841
* fix bug: https://bugs.launchpad.net/backintime/+bug/588215
* fix bug: https://bugs.launchpad.net/backintime/+bug/588393
* fix bug: https://bugs.launchpad.net/backintime/+bug/426400
* fix bug: https://bugs.launchpad.net/backintime/+bug/575022
* fix bug: https://bugs.launchpad.net/backintime/+bug/571894
* fix bug: https://bugs.launchpad.net/backintime/+bug/553441
* fix bug: https://bugs.launchpad.net/backintime/+bug/550765
* fix bug: https://bugs.launchpad.net/backintime/+bug/507246
* fix bug: https://bugs.launchpad.net/backintime/+bug/538855
* fix bug: https://bugs.launchpad.net/backintime/+bug/386230
* fix bug: https://bugs.launchpad.net/backintime/+bug/527039
* reduce memory usage during compare with previous snapshot process
* fix bug: https://bugs.launchpad.net/backintime/+bug/520956
* fix bug: https://bugs.launchpad.net/backintime/+bug/520930
* fix bug: https://bugs.launchpad.net/backintime/+bug/521223
* custom backup hour (for daily backups or mode): https://bugs.launchpad.net/backintime/+bug/507451
* fix bug: https://bugs.launchpad.net/backintime/+bug/516066
* fix bug: https://bugs.launchpad.net/backintime/+bug/512813
* smart remove was slightly changed (https://bugs.launchpad.net/backintime/+bug/502435)
* fix bug: https://bugs.launchpad.net/backintime/+bug/503859
* make backup on restore optional
* fix bug: https://bugs.launchpad.net/backintime/+bug/501285
* add ionice support for user/cron backup process
* fix bug: https://bugs.launchpad.net/backintime/+bug/493558
* fix bug that could cause "ghost" folders in snapshots (LP: 406092)
* fix bug that converted / into // (LP: #455149)
* fix bug: https://bugs.launchpad.net/backintime/+bug/441628
* remove "schedule per included directory" (profiles do that) (+ bug LP: #412470)
* fig bug: https://bugs.launchpad.net/backintime/+bug/489380
* fix bug: https://bugs.launchpad.net/backintime/+bug/489319
* fix bug: https://bugs.launchpad.net/backintime/+bug/447841
* fix bug: https://bugs.launchpad.net/backintime/+bug/412695
* update Slovak translation (Tomáš Vadina <kyberdev@gmail.com>)
* multiple profiles support
* GNOME: fix notification
* backintime snapshot folder is restructured to ../backintime/machine/user/profile_id/
* added the possibility to include other snapshot folders within a profile, it can only read those, there is not a GUI implementation yet
* added a tag suffix to the snapshot_id, to avoid double snapshot_ids
* added a desktop file for kdesu and a test if kdesu or kdesudo should be used (LP: #389988)
* added expert option to disable snapshots when on battery (LP: #388178)
* fix bug handling big files by the GNOME GUI (LP: #409130)
* fix bug in handling of & characters by GNOME GUI (LP: #415848)
* fix a security bug in chmods before snapshot removal (LP: #419774)
* snapshots are stored entirely read-only (LP: #386275)
* fix exclude patterns in KDE4 (LP:#432537)
* fix opening german files with external applications in KDE (LP: #404652)
* changed default exclude patterns to caches, thumbnails, trashbins, and backups (LP: #422132)
* write access to snapshot folder is checked & change to snapshot version 2 (LP: #423086)
* fix small bugs (a.o. LP: #474307)
* Used a more standard crontab syntax (LP: #409783)
* Stop the "Over zealous removal of crontab entries" (LP: #451811)

Version 0.9.26
* update translations from Launchpad
* Fix a bug in smart-remove algorithm (https://bugs.launchpad.net/backintime/+bug/376104)
* Fix bug: https://bugs.launchpad.net/backintime/+bug/374477
* Fix bug: https://bugs.launchpad.net/backintime/+bug/375113
* update German translation (Michael Wiedmann <mw@miwie.in-berlin.de>)
* add '--no-check' option to configure scripts
* use only 'folder' term (more consistent with GNOME/KDE)
* add 'expert option': enable/disable nice for cron jobs
* GNOME & KDE4: refresh snapshots button force files view to update too
* you can include a backup parent directory (backup directory will auto-exclude itself)
* fix some small bugs

Version 0.9.24
* update translations
* KDE4: fix python string <=> QString problems
* KDE4 FilesView/SnapshotsDialog: ctrl-click just select (don't execute)
* KDE4: fix crush after "take snapshot" process (https://bugs.launchpad.net/backintime/+bug/366241)
* store basic permission in a special file so it can restore them correctly (event from NTFS)
* add config version
* implement Gnome/KDE4 systray icons and user.callback as plugins
* reorganize code: common/GNOME/KDE4
* GNOME: break the big glade file in multiple file
* backintime is no longer aware of 'backintime-gnome' and 'backintime-kde4'
  (you need run 'backintime-gnome' for GNOME version and
  'backintime-kde4' for KDE4 version)

Version 0.9.22.1
* fix French translation

Version 0.9.22
* update translations from Launchpad
* KDE4: fix some translation problems
* remove --safe-links for save/restore (this means copy symlinks as symlinks)
* update German translation (Michael Wiedmann <mw@miwie.in-berlin.de>)
* create directory now use python os.makedirs (replace use of mkdir command)
* KDE4: fix a crush related to QString - python string conversion
* GNOME & KDE4 SettingsDialog: if schedule automatic backups per directory is set, global schedule is hidden
* GNOME FilesView: thread "*~" files (backup files) as hidden files
* GNOME: use gtk-preferences icon for SettingsDialog (replace gtk-execute icon)
* expert option: $XDG_CONFIG_HOME/backintime/user.callback (if exists) is called a different steps
  of a "take snapshot" process (before, after, on error, is a new snapshot was taken).
* add more command line options: --snapshots-list, --snapshots-list-path, --last-snapshot, --last-snapshot-path
* follow FreeDesktop directories specs:
  $XDG_DATA_HOME (default: $HOME/.local/share) to store app.lock files
  $XDG_CONFIG_HOME (default: $HOME/.config) to save settings
* new install system: use more common steps (./configure; make; sudo make install)

Version 0.9.20
* smart remove: fix an important bug and make it more verbose in syslog
* update Spanish translation (Francisco Manuel García Claramonte <franciscomanuel.garcia@hispalinux.es>)

Version 0.9.18
* update translations from Launchpad
* update Slovak translation (Tomáš Vadina <kyberdev@gmail.com>)
* update French translation (Michel Corps <mahikeulbody@gmail.com>)
* update German translation (Michael Wiedmann <mw@miwie.in-berlin.de>)
* GNOME bugfix: fix a crush in files view for files with special characters (ex: "a%20b")
* GNOME SettingsDialog bugfix: if snapshots path is a new created folder, snapshots navigation (files view) don't work
* update doc
* GNOME & KDE4 MainWindow: Rename "Places" list with "Snapshots" 
* GNOME SettingsDialog bugfix: modify something, then press cancel. If you reopen the dialog it show wrong values (the ones before cancel)
* GNOME & KDE4: add root mode menu entries (use gksu for gnome and kdesudo for kde)
* GNOME & KDE4: MainWindow - Files view: if the current directory don't exists in current snapshot display a message
* SettingDialog: add an expert option to enable to schedule automatic backups per directory
* SettingDialog: schedule automatic backups - if the application can't find crontab it show an error
* SettingDialog: if the application can't write in snapshots directory there should be an error message
* add Polish translation (Paweł Hołuj <pholuj@gmail.com>)
* add cron in common package dependencies
* GNOME & KDE4: rework settings dialog
* SettingDialog: add an option to enable/disable notifications

Version 0.9.16.1
* fix a bug/crush for French version

Version 0.9.16
* update Spanish translation (Francisco Manuel García Claramonte <franciscomanuel.garcia@hispalinux.es>)
* add Slovak translation (Tomáš Vadina <kyberdev@gmail.com>)
* update Swedish translation (Niklas Grahn <terra.unknown@yahoo.com>)
* update French translation (Michel Corps <mahikeulbody@gmail.com>)
* update German translation (Michael Wiedmann <mw@miwie.in-berlin.de>)
* update Slovenian translation (Vanja Cvelbar <cvelbar@gmail.com>)
* don't show the snapshot that is being taken in snapshots list
* GNOME & KDE4: when the application starts and snapshots directory don't exists show a messagebox
* give more information for 'take snapshot' progress (to prove that is not blocked)
* MainWindow: rename 'Timeline' column with 'Snapshots'
* when it tries to take a snapshot if the snapshots directory don't exists
  (it is on a removable drive that is not plugged) it will notify and wait maximum 30 seconds 
  (for the drive to be plugged)
* GNOME & KDE4: add notify if the snapshots directory don't exists
* KDE4: rework MainWindow

Version 0.9.14
* update German translation (Michael Wiedmann <mw@miwie.in-berlin.de>)
* update Swedish translation (Niklas Grahn <terra.unknown@yahoo.com>)
* update Spanish translation (Francisco Manuel García Claramonte <franciscomanuel.garcia@hispalinux.es>)
* update French translation (Michel Corps <mahikeulbody@gmail.com>)
* GNOME & KDE4: rework MainWindow
* GNOME & KDE4: rework SettingsDialog
* GNOME & KDE4: add "smart" remove

Version 0.9.12
* bug fix: now if you include ".abc" folder and exclude ".*", ".abc" will be saved in the snapshot
* KDE4: add help
* add Slovenian translation (Vanja Cvelbar <cvelbar@gmail.com>)
* bug fix (GNOME): bookmarks with special characters

Version 0.9.10
* add Swedish translation (Niklas Grahn <terra.unknown@yahoo.com>)
* KDE4: drop and drop from backintime files view to any file manager
* bug fix: fix a segfault when running from cron

Version 0.9.8
* update Spanish translation (Francisco Manuel García Claramonte <franciscomanuel.garcia@hispalinux.es>)
* bug fix: unable to restore files that contains space char in their name
* unsafe links are ignored (that means that a link to a file/directory outside of include directories are ignored)
* KDE4: add copy to clipboard
* KDE4: sort files by name, size or date
* cron 5/10 minutes: replace mutiple lines with a single crontab line using divide (*/5 or */10)
* cron: when called from cron redirect output (stdout & stderr) to /dev/null

Version 0.9.6
* update Spanish translation (Francisco Manuel García Claramonte <franciscomanuel.garcia@hispalinux.es>)
* update German translation (Michael Wiedmann <mw@miwie.in-berlin.de>)
* GNOME: update docbook
* KDE4: add snapshots dialog
* GNOME & KDE4: add update snapshots button
* GNOME: handle special folders icons (home, desktop)

Version 0.9.4
* update German translation (Michael Wiedmann <mw@miwie.in-berlin.de>)
* gnome: better handling of 'take snapshot' status icon
* KDE4 (>= 4.1): first version (not finished)
* update man

Version 0.9.2
* update Spanish translation (Francisco Manuel García Claramonte <franciscomanuel.garcia@hispalinux.es>)
* update German translation (Michael Wiedmann <mw@miwie.in-berlin.de>)
* bug fix: if you add "/a" in include directories and "/a/b" in exclude patterns, "/a/b*" items
  are not excluded
* replace diff with rsync to check if a new snapshot is needed
* code cleanup
* add show hidden & backup files toggle button for files view
* bug fix: it does not include ".*" items even if they are not excluded
  (the items was included but not showed because hidden & backup files was never displayed
  in files view in previous versions)

Version 0.9
* update Spanish translation (Francisco Manuel García Claramonte <franciscomanuel.garcia@hispalinux.es>)
* make deb packages more debian friendly (thanks to Michael Wiedmann <mw@miwie.in-berlin.de>)
* update German translation (Michael Wiedmann <mw@miwie.in-berlin.de>)
* bug fix: when you open snapshots dialog for the second time ( or more ) and you make a diff 
  it will make the diff on the file for the first dialog ( all previous dialogs ) and then for 
  the current one
* better separation between common and gnome specific files and 
  divide backintime package in backintime-common & backintime-gnome
  (this will allow me to write other GUI front-ends like KDE4 or KDE)
* code cleanup

Version 0.8.20
* bug fix: sorting files/directories by name is now case insensitive
* getmessages.sh: ignore "gtk-" items (this are gtk stock item ids and should not be changed)

Version 0.8.18
* update man/docbook
* add sort columns in MainWindow/FileView (by name, by size or by date) and SnapshotsDialog (by date)
* fix German translation (Michael Wiedmann <mw@miwie.in-berlin.de>)

Version 0.8.16
* add Drag & Drop from MainWindow:FileView/SnapshotsDialog to Nautilus
* update German translation (Michael Wiedmann <mw@miwie.in-berlin.de>)

Version 0.8.14
* add more command line parameters ( --version, --snapshots, --help )
* fix a crush for getting info on dead symbolic links
* when taking a new backup based on the previous one don't copy the previous extra info (ex: name)
* copy unsafe links when taking a snapshot

Version 0.8.12
* add German translation (Michael Wiedmann <mw@miwie.in-berlin.de>)
* add SnapshotNameDialog
* add Name/Remove snapshot in main toolbar
* change the way it detects if the mainwindow is the ative window (no dialogs)
* toolbars: show icons only
* update Spanish translation (Francisco Manuel García Claramonte <franciscomanuel.garcia@hispalinux.es>)

Version 0.8.10
* SnapshotsDialog: add right-click popup-menu and a toolbar with copy & restore buttons
* use a more robust backup lock file
* log using syslog
* fix a small bug in copy to clipboard
* update Spanish translation (Francisco Manuel García Claramonte <franciscomanuel.garcia@hispalinux.es>)

Version 0.8.8
* SnapshotsDialog: add diff
* update Spanish translation (Francisco Manuel García Claramonte <franciscomanuel.garcia@hispalinux.es>)

Version 0.8.6
* fix change backup path crush
* add SnapshotsDialog

Version 0.8.2
* add right-click menu in files list: open (using gnome-open), copy (you can paste in Nautilus), restore (for snapshots only)
* add Copy toolbar button for files list

Version 0.8.1
* add every 5/10 minutes automatic backup

Version 0.8
* don't show backup files (*~)
* add backup files to default exclude patterns (*~)
* makedeb.sh: make a single package with all languages included
* install.sh: install all languages
* add English manual (man)
* add English help (docbook)
* add help button in main toolbar
* the application can be started with a 'path' to a folder or file as command line parameter
* when the application start, if it is already runnig pass it's command line to the first instance (this allow a basic integration with file-managers - see README)
* bug fix: when the application was started a second time it raise the first application's window but not always focused

Version 0.7.4
* if there is already a GUI instance running raise it
* add Spanish translation (Francisco Manuel García Claramonte <franciscomanuel.garcia@hispalinux.es>)

Version 0.7.2
* better integration with gnome icons (use mime-types)
* remember last path
* capitalize month in timeline (bug in french translation)

Version 0.7
* fix cron segfault 
* fix a crush when launched the very first time (not configured)
* multi-lingual support
* add French translation

Version 0.6.4
* remove About & Settings dialogs from the pager
* allow only one instance of the application

Version 0.6.2
* remember window position & size

Version 0.6
* when it make a snapshot it display an icon in systray area
* the background color for group items in timeline and places reflect more
  the system color scheme
* during restore only restore button is grayed ( even if everything is blocked )

Version 0.5.1
* add size & date columns in files view
* changed some texts

Version 0.5
* This is the first release.
<|MERGE_RESOLUTION|>--- conflicted
+++ resolved
@@ -1,17 +1,13 @@
 Back In Time
 
-<<<<<<< HEAD
 Versoin 1.0.12
 * Add links to: website, documentation, report a bug, answers, faq
 * Use libnotify for gnome/kde4 notifications instead of gnome specific libraries
 * Fix bug: https://bugs.launchpad.net/backintime/+bug/1059247
 * Add more schedule options: every 30 min, every 2 hours, every 4 hours, every 6 hours & every 12 hours
-=======
-Version 1.1.0
 * Add generic mount-framework
 * Add mode 'SSH' for backups on remote host using ssh protocol.
 * Fix bug: wrong path if restore system root
->>>>>>> 47f0d3d9
 
 Version 1.0.10
 * Add "Restore to ..." in replacement of copy (with or without drag & drop) because copy don't restore user/group/rights 
