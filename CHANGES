Back In Time

Version 1.0.0
* update Slovak translation (Tomáš Vadina <kyberdev@gmail.com>)
* multiple profiles support
* GNOME: fix notification
<<<<<<< HEAD
* Fix bug handling big files by the GNOME GUI (https://bugs.launchpad.net/backintime/+bug/409130)
=======
* Fix bug in handling of & characters by GNOME GUI (https://bugs.launchpad.net/backintime/+bug/415848)
>>>>>>> 1864bc16
* fix small bugs

Version 0.9.26
* update translations from Launchpad
* Fix a bug in smart-remove algorithm (https://bugs.launchpad.net/backintime/+bug/376104)
* Fix bug: https://bugs.launchpad.net/backintime/+bug/374477
* Fix bug: https://bugs.launchpad.net/backintime/+bug/375113
* update German translation (Michael Wiedmann <mw@miwie.in-berlin.de>)
* add '--no-check' option to configure scripts
* use only 'folder' term (more consistent with GNOME/KDE)
* add 'expert option': enable/disable nice for cron jobs
* GNOME & KDE4: refresh snapshots button force files view to update too
* you can include a backup parent directory (backup directory will auto-exclude itself)
* fix some small bugs

Version 0.9.24
* update translations
* KDE4: fix python string <=> QString problems
* KDE4 FilesView/SnapshotsDialog: ctrl-click just select (don't execute)
* KDE4: fix crush after "take snapshot" process (https://bugs.launchpad.net/backintime/+bug/366241)
* store basic permission in a special file so it can restore them correctly (event from NTFS)
* add config version
* implement Gnome/KDE4 systray icons and user.callback as plugins
* reorganize code: common/GNOME/KDE4
* GNOME: break the big glade file in multiple file
* backintime is no longer aware of 'backintime-gnome' and 'backintime-kde4'
  (you need run 'backintime-gnome' for GNOME version and
  'backintime-kde4' for KDE4 version)

Version 0.9.22.1
* fix French translation

Version 0.9.22
* update translations from Launchpad
* KDE4: fix some translation problems
* remove --safe-links for save/restore (this means copy symlinks as symlinks)
* update German translation (Michael Wiedmann <mw@miwie.in-berlin.de>)
* create directory now use python os.makedirs (replace use of mkdir command)
* KDE4: fix a crush related to QString - python string conversion
* GNOME & KDE4 SettingsDialog: if schedule automatic backups per directory is set, global schedule is hidden
* GNOME FilesView: thread "*~" files (backup files) as hidden files
* GNOME: use gtk-preferences icon for SettingsDialog (replace gtk-execute icon)
* expert option: $XDG_CONFIG_HOME/backintime/user.callback (if exists) is called a different steps
  of a "take snapshot" process (before, after, on error, is a new snapshot was taken).
* add more command line options: --snapshots-list, --snapshots-list-path, --last-snapshot, --last-snapshot-path
* follow FreeDesktop directories specs:
  $XDG_DATA_HOME (default: $HOME/.local/share) to store app.lock files
  $XDG_CONFIG_HOME (default: $HOME/.config) to save settings
* new install system: use more common steps (./configure; make; sudo make install)

Version 0.9.20
* smart remove: fix an important bug and make it more verbose in syslog
* update Spanish translation (Francisco Manuel García Claramonte <franciscomanuel.garcia@hispalinux.es>)

Version 0.9.18
* update translations from Launchpad
* update Slovak translation (Tomáš Vadina <kyberdev@gmail.com>)
* update French translation (Michel Corps <mahikeulbody@gmail.com>)
* update German translation (Michael Wiedmann <mw@miwie.in-berlin.de>)
* GNOME bugfix: fix a crush in files view for files with special characters (ex: "a%20b")
* GNOME SettingsDialog bugfix: if snapshots path is a new created folder, snapshots navigation (files view) don't work
* update doc
* GNOME & KDE4 MainWindow: Rename "Places" list with "Snapshots" 
* GNOME SettingsDialog bugfix: modify something, then press cancel. If you reopen the dialog it show wrong values (the ones before cancel)
* GNOME & KDE4: add root mode menu entries (use gksu for gnome and kdesudo for kde)
* GNOME & KDE4: MainWindow - Files view: if the current directory don't exists in current snapshot display a message
* SettingDialog: add an expert option to enable to schedule automatic backups per directory
* SettingDialog: schedule automatic backups - if the application can't find crontab it show an error
* SettingDialog: if the application can't write in snapshots directory there should be an error message
* add Polish translation (Paweł Hołuj <pholuj@gmail.com>)
* add cron in common package dependencies
* GNOME & KDE4: rework settings dialog
* SettingDialog: add an option to enable/disable notifications

Version 0.9.16.1
* fix a bug/crush for French version

Version 0.9.16
* update Spanish translation (Francisco Manuel García Claramonte <franciscomanuel.garcia@hispalinux.es>)
* add Slovak translation (Tomáš Vadina <kyberdev@gmail.com>)
* update Swedish translation (Niklas Grahn <terra.unknown@yahoo.com>)
* update French translation (Michel Corps <mahikeulbody@gmail.com>)
* update German translation (Michael Wiedmann <mw@miwie.in-berlin.de>)
* update Slovenian translation (Vanja Cvelbar <cvelbar@gmail.com>)
* don't show the snapshot that is being taken in snapshots list
* GNOME & KDE4: when the application starts and snapshots directory don't exists show a messagebox
* give more information for 'take snapshot' progress (to prove that is not blocked)
* MainWindow: rename 'Timeline' column with 'Snapshots'
* when it tries to take a snapshot if the snapshots directory don't exists
  (it is on a removable drive that is not plugged) it will notify and wait maximum 30 seconds 
  (for the drive to be plugged)
* GNOME & KDE4: add notify if the snapshots directory don't exists
* KDE4: rework MainWindow

Version 0.9.14
* update German translation (Michael Wiedmann <mw@miwie.in-berlin.de>)
* update Swedish translation (Niklas Grahn <terra.unknown@yahoo.com>)
* update Spanish translation (Francisco Manuel García Claramonte <franciscomanuel.garcia@hispalinux.es>)
* update French translation (Michel Corps <mahikeulbody@gmail.com>)
* GNOME & KDE4: rework MainWindow
* GNOME & KDE4: rework SettingsDialog
* GNOME & KDE4: add "smart" remove

Version 0.9.12
* bug fix: now if you include ".abc" folder and exclude ".*", ".abc" will be saved in the snapshot
* KDE4: add help
* add Slovenian translation (Vanja Cvelbar <cvelbar@gmail.com>)
* bug fix (GNOME): bookmarks with special characters

Version 0.9.10
* add Swedish translation (Niklas Grahn <terra.unknown@yahoo.com>)
* KDE4: drop and drop from backintime files view to any file manager
* bug fix: fix a segfault when running from cron

Version 0.9.8
* update Spanish translation (Francisco Manuel García Claramonte <franciscomanuel.garcia@hispalinux.es>)
* bug fix: unable to restore files that contains space char in their name
* unsafe links are ignored (that means that a link to a file/directory outside of include directories are ignored)
* KDE4: add copy to clipboard
* KDE4: sort files by name, size or date
* cron 5/10 minutes: replace mutiple lines with a single crontab line using divide (*/5 or */10)
* cron: when called from cron redirect output (stdout & stderr) to /dev/null

Version 0.9.6
* update Spanish translation (Francisco Manuel García Claramonte <franciscomanuel.garcia@hispalinux.es>)
* update German translation (Michael Wiedmann <mw@miwie.in-berlin.de>)
* GNOME: update docbook
* KDE4: add snapshots dialog
* GNOME & KDE4: add update snapshots button
* GNOME: handle special folders icons (home, desktop)

Version 0.9.4
* update German translation (Michael Wiedmann <mw@miwie.in-berlin.de>)
* gnome: better handling of 'take snapshot' status icon
* KDE4 (>= 4.1): first version (not finished)
* update man

Version 0.9.2
* update Spanish translation (Francisco Manuel García Claramonte <franciscomanuel.garcia@hispalinux.es>)
* update German translation (Michael Wiedmann <mw@miwie.in-berlin.de>)
* bug fix: if you add "/a" in include directories and "/a/b" in exclude patterns, "/a/b*" items
  are not excluded
* replace diff with rsync to check if a new snapshot is needed
* code cleanup
* add show hidden & backup files toggle button for files view
* bug fix: it does not include ".*" items even if they are not excluded
  (the items was included but not showed because hidden & backup files was never displayed
  in files view in previous versions)

Version 0.9
* update Spanish translation (Francisco Manuel García Claramonte <franciscomanuel.garcia@hispalinux.es>)
* make deb packages more debian friendly (thanks to Michael Wiedmann <mw@miwie.in-berlin.de>)
* update German translation (Michael Wiedmann <mw@miwie.in-berlin.de>)
* bug fix: when you open snapshots dialog for the second time ( or more ) and you make a diff 
  it will make the diff on the file for the first dialog ( all previous dialogs ) and then for 
  the current one
* better separation between common and gnome specific files and 
  divide backintime package in backintime-common & backintime-gnome
  (this will allow me to write other GUI front-ends like KDE4 or KDE)
* code cleanup

Version 0.8.20
* bug fix: sorting files/directories by name is now case insensitive
* getmessages.sh: ignore "gtk-" items (this are gtk stock item ids and should not be changed)

Version 0.8.18
* update man/docbook
* add sort columns in MainWindow/FileView (by name, by size or by date) and SnapshotsDialog (by date)
* fix German translation (Michael Wiedmann <mw@miwie.in-berlin.de>)

Version 0.8.16
* add Drag & Drop from MainWindow:FileView/SnapshotsDialog to Nautilus
* update German translation (Michael Wiedmann <mw@miwie.in-berlin.de>)

Version 0.8.14
* add more command line parameters ( --version, --snapshots, --help )
* fix a crush for getting info on dead symbolic links
* when taking a new backup based on the previous one don't copy the previous extra info (ex: name)
* copy unsafe links when taking a snapshot

Version 0.8.12
* add German translation (Michael Wiedmann <mw@miwie.in-berlin.de>)
* add SnapshotNameDialog
* add Name/Remove snapshot in main toolbar
* change the way it detects if the mainwindow is the ative window (no dialogs)
* toolbars: show icons only
* update Spanish translation (Francisco Manuel García Claramonte <franciscomanuel.garcia@hispalinux.es>)

Version 0.8.10
* SnapshotsDialog: add right-click popup-menu and a toolbar with copy & restore buttons
* use a more robust backup lock file
* log using syslog
* fix a small bug in copy to clipboard
* update Spanish translation (Francisco Manuel García Claramonte <franciscomanuel.garcia@hispalinux.es>)

Version 0.8.8
* SnapshotsDialog: add diff
* update Spanish translation (Francisco Manuel García Claramonte <franciscomanuel.garcia@hispalinux.es>)

Version 0.8.6
* fix change backup path crush
* add SnapshotsDialog

Version 0.8.2
* add right-click menu in files list: open (using gnome-open), copy (you can paste in Nautilus), restore (for snapshots only)
* add Copy toolbar button for files list

Version 0.8.1
* add every 5/10 minutes automatic backup

Version 0.8
* don't show backup files (*~)
* add backup files to default exclude patterns (*~)
* makedeb.sh: make a single package with all languages included
* install.sh: install all languages
* add English manual (man)
* add English help (docbook)
* add help button in main toolbar
* the application can be started with a 'path' to a folder or file as command line parameter
* when the application start, if it is already runnig pass it's command line to the first instance (this allow a basic integration with file-managers - see README)
* bug fix: when the application was started a second time it raise the first application's window but not always focused

Version 0.7.4
* if there is already a GUI instance running raise it
* add Spanish translation (Francisco Manuel García Claramonte <franciscomanuel.garcia@hispalinux.es>)

Version 0.7.2
* better integration with gnome icons (use mime-types)
* remember last path
* capitalize month in timeline (bug in french translation)

Version 0.7
* fix cron segfault 
* fix a crush when launched the very first time (not configured)
* multi-lingual support
* add French translation

Version 0.6.4
* remove About & Settings dialogs from the pager
* allow only one instance of the application

Version 0.6.2
* remember window position & size

Version 0.6
* when it make a snapshot it display an icon in systray area
* the background color for group items in timeline and places reflect more
  the system color scheme
* during restore only restore button is grayed ( even if everything is blocked )

Version 0.5.1
* add size & date columns in files view
* changed some texts

Version 0.5
* This is the first release.
<|MERGE_RESOLUTION|>--- conflicted
+++ resolved
@@ -4,11 +4,8 @@
 * update Slovak translation (Tomáš Vadina <kyberdev@gmail.com>)
 * multiple profiles support
 * GNOME: fix notification
-<<<<<<< HEAD
 * Fix bug handling big files by the GNOME GUI (https://bugs.launchpad.net/backintime/+bug/409130)
-=======
 * Fix bug in handling of & characters by GNOME GUI (https://bugs.launchpad.net/backintime/+bug/415848)
->>>>>>> 1864bc16
 * fix small bugs
 
 Version 0.9.26
