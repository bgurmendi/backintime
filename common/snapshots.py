#    Back In Time
#    Copyright (C) 2008-2009 Oprea Dan, Bart de Koning, Richard Bailey
#
#    This program is free software; you can redistribute it and/or modify
#    it under the terms of the GNU General Public License as published by
#    the Free Software Foundation; either version 2 of the License, or
#    (at your option) any later version.
#
#    This program is distributed in the hope that it will be useful,
#    but WITHOUT ANY WARRANTY; without even the implied warranty of
#    MERCHANTABILITY or FITNESS FOR A PARTICULAR PURPOSE.  See the
#    GNU General Public License for more details.
#
#    You should have received a copy of the GNU General Public License along
#    with this program; if not, write to the Free Software Foundation, Inc.,
#    51 Franklin Street, Fifth Floor, Boston, MA 02110-1301 USA.


import os
import os.path
import stat
import datetime
import gettext
import statvfs
import stat
import bz2
import pwd
import grp
import socket

import config
import configfile
import logger
import applicationinstance
import tools
import pluginmanager


_=gettext.gettext


class Snapshots:
	SNAPSHOT_VERSION = 3

	def __init__( self, cfg = None ):
		self.config = cfg
		if self.config is None:
			self.config = config.Config()

		self.plugin_manager = pluginmanager.PluginManager()

	def get_snapshot_id( self, date ):
		profile_id = self.config.get_current_profile()
		tag = self.config.get_tag( profile_id )
		
		if type( date ) is datetime.datetime:
			snapshot_id = date.strftime( '%Y%m%d-%H%M%S' ) + '-' + tag
			return snapshot_id

		if type( date ) is datetime.date:
			snapshot_id = date.strftime( '%Y%m%d-000000' ) + '-' + tag
			return snapshot_id

		if type( date ) is str:
			snapshot_id = date
			return snapshot_id
		
		return ""

	def get_snapshot_old_id( self, date ):
		profile_id = self.config.get_current_profile()
		
		if type( date ) is datetime.datetime:
			snapshot_id = date.strftime( '%Y%m%d-%H%M%S' )
			return snapshot_id

		if type( date ) is datetime.date:
			snapshot_id = date.strftime( '%Y%m%d-000000' )
			return snapshot_id

		if type( date ) is str:
			snapshot_id = date
			return snapshot_id
		
		return ""

	def get_snapshot_path( self, date ):
		profile_id = self.config.get_current_profile()
		path = os.path.join( self.config.get_snapshots_full_path( profile_id ), self.get_snapshot_id( date ) )
		if os.path.exists( path ):
			#print path
			return path
		other_folders = self.config.get_other_folders_paths()
		for folder in other_folders:
			path_other = os.path.join( folder, self.get_snapshot_id( date ) )
			if os.path.exists( path_other ):
				#print path_other
				return path_other
		old_path = os.path.join( self.config.get_snapshots_full_path( profile_id ), self.get_snapshot_old_id( date ) )
		if os.path.exists( path ):
			#print path
			return path
		other_folders = self.config.get_other_folders_paths()
		for folder in other_folders:
			path_other = os.path.join( folder, self.get_snapshot_old_id( date ) )
			if os.path.exists( path_other ):
				#print path_other
				return path_other				
		#print path
		return path

	def get_snapshot_info_path( self, date ):
		return os.path.join( self.get_snapshot_path( date ), 'info' )

	def get_snapshot_fileinfo_path( self, date ):
		return os.path.join( self.get_snapshot_path( date ), 'fileinfo.bz2' )

	def _get_snapshot_data_path( self, snapshot_id ):
		if len( snapshot_id ) <= 1:
			return '/';
		return os.path.join( self.get_snapshot_path( snapshot_id ), 'backup' )
	
	def get_snapshot_path_to( self, snapshot_id, toPath = '/' ):
		return os.path.join( self._get_snapshot_data_path( snapshot_id ), toPath[ 1 : ] )

	def get_snapshot_display_id( self, snapshot_id ):
		if len( snapshot_id ) <= 1:
			return _('Now')
		return "%s-%s-%s %s:%s:%s" % ( snapshot_id[ 0 : 4 ], snapshot_id[ 4 : 6 ], snapshot_id[ 6 : 8 ], snapshot_id[ 9 : 11 ], snapshot_id[ 11 : 13 ], snapshot_id[ 13 : 15 ]  )
	
	def get_snapshot_display_name( self, snapshot_id ):
		display_name = self.get_snapshot_display_id( snapshot_id )
		name = self.get_snapshot_name( snapshot_id )
		if len( name ) > 0:
			display_name = display_name + ' - ' + name
		return display_name

	def get_snapshot_name( self, snapshot_id ):
		if len( snapshot_id ) <= 1: #not a snapshot
			return ''

		path = self.get_snapshot_path( snapshot_id )
		if not os.path.isdir( path ):
			return ''
		
		name = ''
		try:
			file = open( os.path.join( path, 'name' ), 'rt' )
			name = file.read()
			file.close()
		except:
			pass

		return name

	def set_snapshot_name( self, snapshot_id, name ):
		if len( snapshot_id ) <= 1: #not a snapshot
			return

		path = self.get_snapshot_path( snapshot_id )
		if not os.path.isdir( path ):
			return

		name_path = os.path.join( path, 'name' )

		info_file = configfile.ConfigFile()
		info_file.load( self.get_snapshot_info_path( snapshot_id ) )
		if info_file.get_int_value( 'snapshot_version' ) == 0:
			os.system( "chmod a+w \"%s\"" % path )

		try:
			file = open( name_path, 'wt' )
			file.write( name )
			file.close()
		except:
			pass

	def get_take_snapshot_message( self ):
		try:
			file = open( self.config.get_take_snapshot_message_file(), 'rt' )
			items = file.read().split( '\n' )
			file.close()
		except:
			return None 

		if len( items ) < 2:
			return None

		id = 0
		try:
			id = int( items[0] )
		except:
			pass

		del items[0]
		message = '\n'.join( items )

		return( id, message )

	def set_take_snapshot_message( self, type_id, message ):
		data = str(type_id) + '\n' + message

		try:
			file = open( self.config.get_take_snapshot_message_file(), 'wt' )
			items = file.write( data )
			file.close()
			#logger.info( "Take snapshot message: %s" % data )
		except:
			pass

	def clear_take_snapshot_message( self ):
		os.system( "rm \"%s\"" % self.config.get_take_snapshot_message_file() )

	def is_busy( self ):
		instance = applicationinstance.ApplicationInstance( self.config.get_take_snapshot_instance_file(), False )
		return not instance.check()

	def load_fileinfo_dict( self, snapshot_id, version = None ):
		if version is None:
			info_file = configfile.ConfigFile()
			info_file.load( self.get_snapshot_info_path( snapshot_id ) )
			version = info_file.get_int_value( 'snapshot_version' )
			info_file = None

		dict = {}

		if 0 == version:
			return file_info_dict

		fileinfo_path = self.get_snapshot_fileinfo_path( snapshot_id )
		if not os.path.exists( fileinfo_path ):
			return dict

		#try:
		fileinfo = bz2.BZ2File( fileinfo_path, 'r' )
		while True:
			line = fileinfo.readline()
			if len( line ) <= 0:
				break

			line = line[ : -1 ]
			if len( line ) <= 0:
				continue
		
			index = line.find( '/' )
			if index < 0:
				continue

			file = line[ index: ]
			if len( file ) <= 0:
				continue

			info = line[ : index ].strip()
			info = info.split( ' ' )

			if len( info ) == 3:
				dict[ file ] = [ int( info[0] ), info[1], info[2] ] #perms, user, group

		fileinfo.close()
		#except:
		#	pass

		return dict

	def _restore_path_info( self, path, dict ):
		if path not in dict:
			return

		info = dict[path]

		#restore perms
		try:
			os.chmod( path, info[0] )
		except:
			pass

		#restore uid/gid
		uid = -1
		gid = -1

		if info[1] != '-':
			try:
				uid = pwd.getpwnam( info[1] ).pw_uid
			except:
				pass

		if info[2] != '-':
			try:
				gid = grp.getgrnam( info[2] ).gr_gid
			except:
				pass

		if uid != -1 or gid != -1:
			try:
				os.chown( path, uid, gid )
			except:
				pass

	def restore( self, snapshot_id, path ):
		logger.info( "Restore: %s" % path )

		info_file = configfile.ConfigFile()
		info_file.load( self.get_snapshot_info_path( snapshot_id ) )

		backup_suffix = '.backup.' + datetime.date.today().strftime( '%Y%m%d' )
		#cmd = "rsync -avR --copy-unsafe-links --whole-file --backup --suffix=%s --chmod=+w %s/.%s %s" % ( backup_suffix, self.get_snapshot_path_to( snapshot_id ), path, '/' )
<<<<<<< HEAD
		cmd = "rsync -avRAXEH --whole-file --backup --suffix=%s " % backup_suffix
		cmd = cmd + '--chmod=+w '
=======
		cmd = "rsync -avRAXE --whole-file --backup --suffix=%s " % backup_suffix
		#cmd = cmd + '--chmod=+w '
>>>>>>> aaade0ce
		cmd = cmd + "\"%s.%s\" %s" % ( self.get_snapshot_path_to( snapshot_id ), path, '/' )
		self._execute( cmd )

		#restore permissions
		logger.info( "Restore permissions" )
		file_info_dict = self.load_fileinfo_dict( snapshot_id, info_file.get_int_value( 'snapshot_version' ) )
		if len( file_info_dict ) > 0:
			#explore items
			snapshot_path_to = self.get_snapshot_path_to( snapshot_id, path ).rstrip( '/' )
			root_snapshot_path_to = self.get_snapshot_path_to( snapshot_id ).rstrip( '/' )
			all_dirs = [] #restore dir permissions after all files are done

			path_items = path.strip( '/' ).split( '/' )
			curr_path = '/'
			for path_item in path_items:
				curr_path = os.path.join( curr_path, path_item )
				all_dirs.append( curr_path )

			if not os.path.isfile( snapshot_path_to ):
				for explore_path, dirs, files in os.walk( snapshot_path_to ):
					for item in dirs:
						item_path = os.path.join( explore_path, item )[ len( root_snapshot_path_to ) : ]
						all_dirs.append( item_path )

					for item in files:
						item_path = os.path.join( explore_path, item )[ len( root_snapshot_path_to ) : ]
						self._restore_path_info( item_path, file_info_dict )

			all_dirs.reverse()
			for item_path in all_dirs:
				self._restore_path_info( item_path, file_info_dict )


	def get_snapshots_list( self, sort_reverse = True ):
		'''Returns a list with the snapshot_ids of all snapshots in the snapshots folder'''
		biglist = []
		profile_id = self.config.get_current_profile()
		snapshots_path = self.config.get_snapshots_full_path( profile_id )
		
		try:
			biglist = os.listdir( snapshots_path )
		except:
			pass

		list = []

		for item in biglist:
			if len( item ) != 15 and len( item ) != 19:
				continue
			if os.path.isdir( os.path.join( snapshots_path, item, 'backup' ) ):
				list.append( item )

		list.sort( reverse = sort_reverse )
		return list
		
	def get_snapshots_and_other_list( self, sort_reverse = True ):
		'''Returns a list with the snapshot_ids, and paths, of all snapshots in the snapshots_folder and the other_folders'''

		biglist = []
		profile_id = self.config.get_current_profile()
		snapshots_path = self.config.get_snapshots_full_path( profile_id )
		snapshots_other_paths = self.config.get_other_folders_paths()
		
		try:
			biglist = os.listdir( snapshots_path )
		except:
			pass
			
		list = []

		for item in biglist:
			if len( item ) != 15 and len( item ) != 19:
				continue
			if os.path.isdir( os.path.join( snapshots_path, item, 'backup' ) ):
				#a = ( item, snapshots_path )
				list.append( item )

				
		if len( snapshots_other_paths ) > 0:	
			for folder in snapshots_other_paths:
				folderlist = []
				try:
					folderlist = os.listdir( folder )
				except:
					pass
				
				for member in folderlist:
					if len( member ) != 15 and len( member ) != 19:
						continue
					if os.path.isdir( os.path.join( folder, member,  'backup' ) ):
						#a = ( member, folder )
						list.append( member )
		
		list.sort( reverse = sort_reverse )
		return list

	def remove_snapshot( self, snapshot_id ):
		if len( snapshot_id ) <= 1:
			return

		path = self.get_snapshot_path( snapshot_id )
		#cmd = "chmod -R a+rwx \"%s\"" %  path
		cmd = "find \"%s\" -type d -exec chmod u+wx {} \\;" % path #Debian patch
		self._execute( cmd )
		cmd = "rm -rfv \"%s\"" % path
		self._execute( cmd )

	def copy_snapshot( self, snapshot_id, new_folder ):
		'''Copies a known snapshot to a new location'''
		current.path = self.get_snapshot_path( snapshot_id )
		#need to implement hardlinking to existing folder -> cp newest snapshot folder, rsync -aEAXHv --delete to this folder
		cmd = "cp -al \"%s\"* \"%s\"" % ( current_path, new_folder )
		logger.info( '%s is copied to folder %s' %( snapshot_id, new_folder ) )
		self._execute( cmd )

	def _get_last_snapshot_info( self ):
		lines = ''
		dict = {}

		try:
			if os.path.exists( self.config.get_last_snapshot_info_file() ):
				file = open( self.config.get_last_snapshot_info_file(), 'rt' )
				lines = file.read()
				file.close()
		except:
			pass

		lines = lines.split( '\n' )
		for line in lines:
			line = line.strip()
			if len( line ) <= 0:
				continue
			fields = line.split( ':' )
			if len( fields ) < 6:
				continue

			dict[ fields[0] ] = datetime.datetime( int(fields[1]), int(fields[2]), int(fields[3]), int(fields[4]), int(fields[5]) )

		return dict

	def _set_last_snapshot_info( self, dict ):
		lines = []

		for key, value in dict.items():
			lines.append( "%s:%s:%s:%s:%s:%s" % ( key, value.year, value.month, value.day, value.hour, value.minute ) )

		try:
			file = open( self.config.get_last_snapshot_info_file(), 'wt' )
			file.write( '\n'.join( lines ) )
			file.close()
		except:
			pass

	#def call_user_callback( self, args ):
	#	cmd = self.config.get_take_snapshot_user_callback()
	#	if os.path.isfile( cmd ):
	#		self._execute( 'sh ' + cmd + ' ' + args )

	def take_snapshot( self, force = False ):
		ret_val = False
		sleep = True

		self.plugin_manager.load_plugins( self )

		if not self.config.is_configured():
			logger.warning( 'Not configured' )
			self.plugin_manager.on_error( 1 ) #not configured
		elif self.config.is_no_on_battery_enabled() and tools.on_battery():
			logger.info( 'Deferring backup while on battery' )
			logger.warning( 'Backup not performed' )
		elif self.config.get_update_other_folders() == True:
			logger.info( 'The application needs to change the backup format. Start the GUI to proceed. (As long as you do not you will not be able to make new snapshots!)' )
			logger.warning( 'Backup not performed' )
		else:
			instance = applicationinstance.ApplicationInstance( self.config.get_take_snapshot_instance_file(), False )
			if not instance.check():
				logger.warning( 'A backup is already running' )
				self.plugin_manager.on_error( 2 ) #a backup is already running
			else:
				if self.config.is_no_on_battery_enabled () and not tools.power_status_available():
					logger.warning( 'Backups disabled on battery but power status is not available' )
								
				instance.start_application()
				logger.info( 'Lock' )

				if not self.config.get_per_directory_schedule():
					force = True

				now = datetime.datetime.today()
				if not force:
					now = now.replace( second = 0 )

				include_folders, ignore_folders, dict = self._get_backup_folders( now, force )
				
				if len( include_folders ) <= 0:
					logger.info( 'Nothing to do' )
				else:
					self.plugin_manager.on_process_begins() #take snapshot process begin
					logger.info( "on process begins" )
					self.set_take_snapshot_message( 0, '...' )
					profile_id = self.config.get_current_profile()
					logger.info( "Profile_id: %s" % profile_id )
					
					if not self.config.can_backup( profile_id ):
						if self.plugin_manager.has_gui_plugins() and self.config.is_notify_enabled():
							for counter in xrange( 30, 0, -1 ):
								self.set_take_snapshot_message( 1, 
										_('Can\'t find snapshots folder.\nIf it is on a removable drive please plug it.' ) +
										'\n' +
										gettext.ngettext( 'Waiting %s second.', 'Waiting %s seconds.', counter ) % counter )
								os.system( 'sleep 1' )
								if self.config.can_backup():
									break

					if not self.config.can_backup( profile_id ):
						logger.warning( 'Can\'t find snapshots folder !' )
						self.plugin_manager.on_error( 3 ) #Can't find snapshots directory (is it on a removable drive ?)
					else:
						snapshot_id = self.get_snapshot_id( now )
						snapshot_path = self.get_snapshot_path( snapshot_id )
						
						if os.path.exists( snapshot_path ):
							logger.warning( "Snapshot path \"%s\" already exists" % snapshot_path )
							self.plugin_manager.on_error( 4, snapshot_id ) #This snapshots already exists
						else:
							ret_val = self._take_snapshot( snapshot_id, now, include_folders, ignore_folders, dict, force )

						if not ret_val:
							os.system( "rm -rf \"%s\"" % snapshot_path )
							logger.warning( "No new snapshot (not needed or error)" )
						
						self._free_space( now )

						self.set_take_snapshot_message( 0, _('Finalizing') )

					os.system( 'sleep 2' )
					sleep = False

					if ret_val:
						self.plugin_manager.on_new_snapshot( snapshot_id, snapshot_path ) #new snapshot

					self.plugin_manager.on_process_ends() #take snapshot process end

				if sleep:
					os.system( 'sleep 2' )
					sleep = False

				self.clear_take_snapshot_message()
				instance.exit_application()
				logger.info( 'Unlock' )

		if sleep:
			os.system( 'sleep 2' ) #max 1 backup / second

		return ret_val

	def _exec_rsync_callback( self, line, user_data ):
		self.set_take_snapshot_message( 0, _('Take snapshot') + " (rsync: %s)" % line )

	def _exec_rsync_compare_callback( self, line, user_data ):
		self.set_take_snapshot_message( 0, _('Compare with snapshot %s') % user_data + " (rsync: %s)"% line )

	def _append_item_to_list( self, item, list ):
		for list_item in list:
			if item == list_item:
				return
		list.append( item )

	def _is_auto_backup_needed( self, now, last, mode ):
		#print "now: %s, last: %s, mode: %s" % ( now, last, mode )

		if self.config.NONE == mode:
			return False

		if now <= last:
			return False

		if now.year > last.year: #year changed
			return True

		if self.config.MONTH == mode: #month changed
			return now.month > last.month
		
		if self.config.WEEK == mode: #weekly
			if now.date() <= last.date():
				return False
			return now.isoweekday() == 7 #Sunday

		if now.date() > last.date(): #day changed
			return True

		if self.config.DAY == mode:
			return False

		if now.hour > last.hour: #hour changed
			return True
		
		if self.config.HOUR == mode:
			return False

		if self.config._10_MIN == mode: #every 10 minutes
			return ( int( now.minute / 10 ) ) > ( int( last.minute / 10 ) )

		if self.config._5_MIN == mode: #every 5 minutes
			return ( int( now.minute / 5 ) ) > ( int( last.minute / 5 ) )

		return False

	def _get_backup_folders( self, now, force ):
		include_folders = []
		ignore_folders = []
		dict = self._get_last_snapshot_info()
		dict2 = {}

		all_include_folders = self.config.get_include_folders()
		
		for item in all_include_folders:
			path = item[0]
			path = os.path.expanduser( path )
			path = os.path.abspath( path )

			if path in dict:
				dict2[ path ] = dict[ path ]

			if not os.path.isdir( path ):
				continue

			if not force and path in dict:
				if not self._is_auto_backup_needed( now, dict[path], item[1] ):
					ignore_folders.append( path )
					continue

			include_folders.append( path )

		logger.info( "Include folders: %s" % include_folders )
		logger.info( "Ignore folders: %s" % ignore_folders )
		logger.info( "Last snapshots: %s" % dict2 )

		return ( include_folders, ignore_folders, dict2 )

	def _create_directory( self, folder ):
		tools.make_dirs( folder )

		if not os.path.exists( folder ):
			logger.error( "Can't create folder: %s" % folder )
			self.set_take_snapshot_message( 1, _('Can\'t create folder: %s') % folder )
			os.system( 'sleep 2' ) #max 1 backup / second
			return False

		return True
	
	def _save_path_info_line( self, fileinfo, path, info ):
		fileinfo.write( "%s %s %s %s\n" % ( info[0], info[1], info[2], path ) )

	def _save_path_info( self, fileinfo, path ):
		try:
			info = os.stat( path )
			user = '-'
			group = '-'

			try:
				user = pwd.getpwuid( info.st_uid ).pw_name
			except:
				pass

			try:
				group = grp.getgrgid( info.st_gid ).gr_name
			except:
				pass

			self._save_path_info_line( fileinfo, path, [ info.st_mode, user, group ] )
		except:
			pass

	def _take_snapshot( self, snapshot_id, now, include_folders, ignore_folders, dict, force ):
		self.set_take_snapshot_message( 0, _('...') )

		new_snapshot_id = 'new_snapshot'
		new_snapshot_path = self.get_snapshot_path( new_snapshot_id )
		
		if os.path.exists( new_snapshot_path ):
			#self._execute( "find \"%s\" -type d -exec chmod +w {} \;" % new_snapshot_path )
			#self._execute( "chmod -R a+rwx \"%s\"" %  new_snapshot_path )
			self._execute( "find \"%s\" -type d -exec chmod u+wx {} \\;" % new_snapshot_path ) #Debian patch
			self._execute( "rm -rf \"%s\"" % new_snapshot_path )
		
			if os.path.exists( new_snapshot_path ):
				logger.error( "Can't remove folder: %s" % new_snapshot_path )
				self.set_take_snapshot_message( 1, _('Can\'t remove folder: %s') % new_snapshot_path )
				os.system( 'sleep 2' ) #max 1 backup / second
				return False

		new_snapshot_path_to = self.get_snapshot_path_to( new_snapshot_id )
		
		#create exclude patterns string
		items = []
		for exclude in self.config.get_exclude_patterns():
			self._append_item_to_list( "--exclude=\"%s\"" % exclude, items )
		for folder in ignore_folders:
			self._append_item_to_list( "--exclude=\"%s\"" % folder, items )
		rsync_exclude = ' '.join( items )

		#create include patterns list
		items = []
		items2 = []
		for include_folder in include_folders:
			self._append_item_to_list( "--include=\"%s/**\"" % include_folder, items2 )
			while True:
				self._append_item_to_list( "--include=\"%s/\"" % include_folder, items )
				include_folder = os.path.split( include_folder )[0]
				if len( include_folder ) <= 1:
					break
		rsync_include = ' '.join( items )
		rsync_include2 = ' '.join( items2 )

		#rsync prefix & suffix
		rsync_prefix = 'rsync -aEAXH '
		rsync_exclude_backup_directory = " --exclude=\"%s\" --exclude=\"%s\" " % ( self.config.get_snapshots_path(), self.config._LOCAL_DATA_FOLDER )
		rsync_suffix = ' --chmod=Fa-w,Da-w --whole-file --delete ' + rsync_exclude_backup_directory  + rsync_include + ' ' + rsync_exclude + ' ' + rsync_include2 + ' --exclude=\"*\" / '

		#update dict
		if not force:
			for folder in include_folders:
				dict[ folder ] = now

			self._set_last_snapshot_info( dict )

		#check previous backup
		#snapshots = self.get_snapshots_and_other_list() -> should only contain the personal snapshots
		snapshots = self.get_snapshots_list()
		prev_snapshot_id = ''
		
		if len( snapshots ) == 0:
			snapshots = self.get_snapshots_and_other_list()
			# When there is no snapshots it takes the last snapshot from the other folders
			# It should delete the excluded folders then
			rsync_prefix = rsync_prefix + '--delete-excluded '
			
			
		if len( snapshots ) > 0:
			prev_snapshot_id = snapshots[0]
			prev_snapshot_name = self.get_snapshot_display_id( prev_snapshot_id )
			self.set_take_snapshot_message( 0, _('Compare with snapshot %s') % prev_snapshot_name )
			logger.info( "Compare with old snapshot: %s" % prev_snapshot_id )
			
			prev_snapshot_folder = self.get_snapshot_path_to( prev_snapshot_id )
			cmd = rsync_prefix + ' -i --dry-run ' + rsync_suffix + '"' + prev_snapshot_folder + '"'
			try_cmd = self._execute_output( cmd, self._exec_rsync_compare_callback, prev_snapshot_name )
			changed = False

			for line in try_cmd.split( '\n' ):
				if len( line ) < 1:
					continue

				if line[0] != '.':
					changed = True
					break

			if not changed:
				logger.info( "Nothing changed, no back needed" )
				return False

			if not self._create_directory( new_snapshot_path_to ):
				return False
			
			self.set_take_snapshot_message( 0, _('Create hard-links') )
			logger.info( "Create hard-links" )
			
			# When schedule per included folders is enabled this did not work (cp -alb iso cp -al?)
			# This resulted in a complete rsync for the whole snapshot consuming time and space
			# The ignored folders were copied afterwards. To solve this, the whole last snapshot is now hardlinked
			# and rsync is called only for the folders that should be synced (without --delete-excluded).  
			#if force or len( ignore_folders ) == 0:
			cmd = "cp -al \"%s\"* \"%s\"" % ( self.get_snapshot_path_to( prev_snapshot_id ), new_snapshot_path_to )
			self._execute( cmd )
			#else:
			#	for folder in include_folders:
			#		prev_path = self.get_snapshot_path_to( prev_snapshot_id, folder )
			#		new_path = self.get_snapshot_path_to( new_snapshot_id, folder )
			#		tools.make_dirs( new_path )
			#		cmd = "cp -alb \"%s\"* \"%s\"" % ( prev_path, new_path )
			#		self._execute( cmd )
		else:
			if not self._create_directory( new_snapshot_path_to ):
				return False

		#sync changed folders
		logger.info( "Call rsync to take the snapshot" )
		cmd = rsync_prefix + ' -v ' + rsync_suffix + '"' + new_snapshot_path_to + '"' # do not delete the excluded, as we will miss the hardlinks with files or folders that are scheduled for a later time
		self.set_take_snapshot_message( 0, _('Take snapshot') )
		self._execute( cmd, self._exec_rsync_callback )

		#save permissions for sync folders
		logger.info( 'Save permissions' )
		self.set_take_snapshot_message( 0, _('Save permission ...') )

		fileinfo = bz2.BZ2File( self.get_snapshot_fileinfo_path( new_snapshot_id ), 'w' )
		path_to_explore = self.get_snapshot_path_to( new_snapshot_id ).rstrip( '/' )
		fileinfo_dict = {}

		for path, dirs, files in os.walk( path_to_explore ):
			dirs.extend( files )
			for item in dirs:
				item_path = os.path.join( path, item )[ len( path_to_explore ) : ]
				fileinfo_dict[item_path] = 1
				self._save_path_info( fileinfo, item_path )

		# We now copy on forehand, so copying afterwards is not necessary anymore
		##copy ignored folders
		#if not force and len( prev_snapshot_id ) > 0 and len( ignore_folders ) > 0:
		#	prev_fileinfo_dict = self.load_fileinfo_dict( prev_snapshot_id )
		#
		#	for folder in ignore_folders:
		#		prev_path = self.get_snapshot_path_to( prev_snapshot_id, folder )
		#		new_path = self.get_snapshot_path_to( new_snapshot_id, folder )
		#		tools.make_dirs( new_path )
		#		cmd = "cp -alb \"%s/\"* \"%s\"" % ( prev_path, new_path )
		#		self._execute( cmd )
		#
		#		if len( prev_fileinfo_dict ) > 0:
		#			#save permissions for all items to folder
		#			item_path = '/'
		#			prev_path_items = folder.strip( '/' ).split( '/' )
		#			for item in items:
		#				item_path = os.path.join( item_path, item )
		#				if item_path not in fileinfo_dict and item_path in prev_fileinfo_dict:
		#					self._save_path_info_line( fileinfo, item_path, prev_fileinfo_dict[item_path] )

		#			#save permission for all items in folder
		#			for path, dirs, files in os.walk( new_path ):
		#				dirs.extend( files )
		#				for item in dirs:
		#					item_path = os.path.join( path, item )[ len( path_to_explore ) : ]
		#					if item_path not in fileinfo_dict and item_path in prev_fileinfo_dict:
		#						self._save_path_info_line( fileinfo, item_path, prev_fileinfo_dict[item_path] )

		fileinfo.close()

		#create info file 
		logger.info( "Create info file" ) 
		machine = socket.gethostname()
		user = os.environ['LOGNAME']
		profile_id = self.config.get_current_profile()
		tag = self.config.get_tag( profile_id )
		info_file = configfile.ConfigFile()
		info_file.set_int_value( 'snapshot_version', self.SNAPSHOT_VERSION )
		info_file.set_str_value( 'snapshot_date', snapshot_id[0:15] )
		info_file.set_str_value( 'snapshot_machine', machine )
		info_file.set_str_value( 'snapshot_user', user )
		info_file.set_int_value( 'snapshot_profile_id', profile_id )
		info_file.set_int_value( 'snapshot_tag', tag )
		info_file.save( self.get_snapshot_info_path( new_snapshot_id ) )
		info_file = None

		#rename snapshot
		snapshot_path = self.get_snapshot_path( snapshot_id )
		os.system( "mv \"%s\" \"%s\"" % ( new_snapshot_path, snapshot_path ) )
		if not os.path.exists( snapshot_path ):
			logger.error( "Can't rename %s to %s" % ( new_snapshot_path, snapshot_path ) )
			self.set_take_snapshot_message( 1, _('Can\'t rename %s to %s') % ( new_snapshot_path, snapshot_path ) )
			os.system( 'sleep 2' ) #max 1 backup / second
			return False

		#make new snapshot read-only
		#self._execute( "chmod -R a-w \"%s\"" % snapshot_path )

		return True

	def _smart_remove_keep_all_( self, snapshots, keep_snapshots, min_date ):
		min_id = self.get_snapshot_id( min_date )

		logger.info( "[smart remove] keep all >= %s" % min_id )

		for snapshot_id in snapshots:
			if snapshot_id >= min_id:
				if snapshot_id not in keep_snapshots:
					keep_snapshots.append( snapshot_id )

		return keep_snapshots

	def _smart_remove_keep_first_( self, snapshots, keep_snapshots, min_date, max_date ):
		max_id = self.get_snapshot_id( max_date + datetime.timedelta( days = 1 ) )
		min_id = self.get_snapshot_id( min_date )

		logger.info( "[smart remove] keep first >= %s and < %s" % ( min_id, max_id ) )

		for snapshot_id in snapshots:
			if snapshot_id >= min_id and snapshot_id < max_id:
				if snapshot_id not in keep_snapshots:
					keep_snapshots.append( snapshot_id )
				break

		return keep_snapshots

	def smart_remove( self, now_full = None ):
		snapshots = self.get_snapshots_list()
		logger.info( "[smart remove] considered: %s" % snapshots )
		if len( snapshots ) <= 1:
			logger.info( "[smart remove] There is only one snapshots, so keep it" )
			return

		if now_full is None:
			now_full = datetime.datetime.today()

		now = datetime.datetime( now_full.year, now_full.month, now_full.day )

		#keep the last snapshot
		keep_snapshots = [ snapshots[0] ]

		#keep all from today and yesterday
		keep_snapshots = self._smart_remove_keep_all_( snapshots, keep_snapshots, now - datetime.timedelta( days = 1 ) )

		#last week	
		max_date = now - datetime.timedelta( days = now.weekday() + 1 )
		min_date = max_date - datetime.timedelta( days = 6 )
		keep_snapshots = self._smart_remove_keep_first_( snapshots, keep_snapshots, min_date, max_date )

		#2 weeks ago
		max_date = max_date - datetime.timedelta( days = 7 )
		min_date = min_date - datetime.timedelta( days = 7 )
		keep_snapshots = self._smart_remove_keep_first_( snapshots, keep_snapshots, min_date, max_date )

		#one per month for all months of this year
		if now.date > 1:
			for month in xrange( 1, now.month ):
				#print "month: %s" % month
				min_date = datetime.date( now.year, month, 1 )
				max_date = datetime.date( now.year, month + 1, 1 ) - datetime.timedelta( days = 1 )
				keep_snapshots = self._smart_remove_keep_first_( snapshots, keep_snapshots, min_date, max_date )

		#one per year for all previous years
		min_year = int( snapshots[ -1 ][ :4 ] )
		for year in xrange( min_year, now.year ):
			#print "year: %s" % year
			min_date = datetime.date( year, 1, 1 )
			max_date = datetime.date( year + 1, 1, 1 ) - datetime.timedelta( days = 1 )
			keep_snapshots = self._smart_remove_keep_first_( snapshots, keep_snapshots, min_date, max_date )

		logger.info( "[smart remove] keep snapshots: %s" % keep_snapshots )

		for snapshot_id in snapshots:
			if snapshot_id in keep_snapshots:
				continue

			if self.config.get_dont_remove_named_snapshots():
				if len( self.get_snapshot_name( snapshot_id ) ) > 0:
					logger.info( "[smart remove] keep snapshot: %s, it has a name" % snapshot_id )
					continue

			logger.info( "[smart remove] remove snapshot: %s" % snapshot_id )
			self.remove_snapshot( snapshot_id )

	def _free_space( self, now ):
		#remove old backups
		if self.config.is_remove_old_snapshots_enabled():
			self.set_take_snapshot_message( 0, _('Remove old snapshots') )
			snapshots = self.get_snapshots_list( False )

			old_backup_id = self.get_snapshot_id( self.config.get_remove_old_snapshots_date() )
			logger.info( "Remove backups older than: %s" % old_backup_id[0:15] )

			while True:
				if len( snapshots ) <= 1:
					break

				if snapshots[0] >= old_backup_id:
					break

				if self.config.get_dont_remove_named_snapshots():
					if len( self.get_snapshot_name( snapshots[0] ) ) > 0:
						del snapshots[0]
						continue

				self.remove_snapshot( snapshots[0] )
				del snapshots[0]

		#smart remove
		if self.config.get_smart_remove():
			self.set_take_snapshot_message( 0, _('Smart remove') )
			self.smart_remove( now )

		#try to keep min free space
		if self.config.is_min_free_space_enabled():
			self.set_take_snapshot_message( 0, _('Try to keep min free space') )

			min_free_space = self.config.get_min_free_space_in_mb()

			logger.info( "Keep min free disk space: %s Mb" % min_free_space )

			snapshots = self.get_snapshots_list( False )

			while True:
				if len( snapshots ) <= 1:
					break

				info = os.statvfs( self.config.get_snapshots_path() )
				free_space = info[ statvfs.F_FRSIZE ] * info[ statvfs.F_BAVAIL ] / ( 1024 * 1024 )

				if free_space >= min_free_space:
					break

				if self.config.get_dont_remove_named_snapshots():
					if len( self.get_snapshot_name( snapshots[0] ) ) > 0:
						del snapshots[0]
						continue

				logger.info( "free disk space: %s Mb" % free_space )
				self.remove_snapshot( snapshots[0] )
				del snapshots[0]

	def _execute( self, cmd, callback = None, user_data = None ):
		ret_val = 0

		if callback is None:
			ret_val = os.system( cmd )
		else:
			pipe = os.popen( cmd, 'r' )

			while True:
				line = pipe.readline()
				if len( line ) == 0:
					break
				callback( line.strip(), user_data )

			ret_val = pipe.close()
			if ret_val is None:
				ret_val = 0

		if ret_val != 0:
			logger.warning( "Command \"%s\" returns %s" % ( cmd, ret_val ) )
		else:
			logger.info( "Command \"%s\" returns %s" % ( cmd, ret_val ) )

		return ret_val

	def _execute_output( self, cmd, callback = None, user_data = None ):
		output = ''

		pipe = os.popen( cmd, 'r' )
		
		while True:
			line = pipe.readline()
			if len( line ) == 0:
				break
			output = output + line
			if not callback is None:
				callback( line.strip(), user_data )

		ret_val = pipe.close()
		if ret_val is None:
			ret_val = 0

		if ret_val != 0:
			logger.warning( "Command \"%s\" returns %s" % ( cmd, ret_val ) )
		else:
			logger.info( "Command \"%s\" returns %s" % ( cmd, ret_val ) )

		return output


if __name__ == "__main__":
	config = config.Config()
	snapshots = Snapshots( config )
	snapshots.take_snapshot()
<|MERGE_RESOLUTION|>--- conflicted
+++ resolved
@@ -304,13 +304,8 @@
 
 		backup_suffix = '.backup.' + datetime.date.today().strftime( '%Y%m%d' )
 		#cmd = "rsync -avR --copy-unsafe-links --whole-file --backup --suffix=%s --chmod=+w %s/.%s %s" % ( backup_suffix, self.get_snapshot_path_to( snapshot_id ), path, '/' )
-<<<<<<< HEAD
 		cmd = "rsync -avRAXEH --whole-file --backup --suffix=%s " % backup_suffix
-		cmd = cmd + '--chmod=+w '
-=======
-		cmd = "rsync -avRAXE --whole-file --backup --suffix=%s " % backup_suffix
 		#cmd = cmd + '--chmod=+w '
->>>>>>> aaade0ce
 		cmd = cmd + "\"%s.%s\" %s" % ( self.get_snapshot_path_to( snapshot_id ), path, '/' )
 		self._execute( cmd )
 
@@ -342,7 +337,6 @@
 			all_dirs.reverse()
 			for item_path in all_dirs:
 				self._restore_path_info( item_path, file_info_dict )
-
 
 	def get_snapshots_list( self, sort_reverse = True ):
 		'''Returns a list with the snapshot_ids of all snapshots in the snapshots folder'''
@@ -504,7 +498,7 @@
 					now = now.replace( second = 0 )
 
 				include_folders, ignore_folders, dict = self._get_backup_folders( now, force )
-				
+
 				if len( include_folders ) <= 0:
 					logger.info( 'Nothing to do' )
 				else:
@@ -739,7 +733,7 @@
 			self._set_last_snapshot_info( dict )
 
 		#check previous backup
-		#snapshots = self.get_snapshots_and_other_list() -> should only contain the personal snapshots
+		#should only contain the personal snapshots
 		snapshots = self.get_snapshots_list()
 		prev_snapshot_id = ''
 		
