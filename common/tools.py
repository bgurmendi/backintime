--- conflicted
+++ resolved
@@ -572,21 +572,13 @@
         for uuid in os.listdir(DISK_BY_UUID):
             if dev == os.path.realpath(os.path.join(DISK_BY_UUID, uuid)):
                 return uuid
-<<<<<<< HEAD
     c = re.compile(b'.*?ID_FS_UUID=(\S+)')
-=======
-    c = re.compile(r'.*?ID_FS_UUID=(\S+)')
->>>>>>> 6507025d
     try:
         udevadm = subprocess.check_output(['udevadm', 'info', '--name=%s' % dev])
         for line in udevadm.split():
             m = c.match(line)
             if m:
-<<<<<<< HEAD
                 return m.group(1).decode('UTF-8')
-=======
-                return m.group(1)
->>>>>>> 6507025d
     except:
         pass
     return None
@@ -633,7 +625,6 @@
     if check_command('sync'):
         return(_execute('sync') == 0)
 
-<<<<<<< HEAD
 def isRoot():
     return os.geteuid() == 0
 
@@ -743,7 +734,7 @@
         return ret
     except:
         logger.warning('Release inhibit Suspend failed.')
-=======
+
 def getSshKeyFingerprint(path):
     '''return the hex fingerprint of a given ssh key
     '''
@@ -755,7 +746,6 @@
     m = re.match(r'\d+\s+([a-zA-Z0-9:]+).*', output)
     if m:
         return m.group(1)
->>>>>>> 6507025d
 
 class UniquenessSet:
     '''a class to check for uniqueness of snapshots of the same [item]'''
