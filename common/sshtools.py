#    Copyright (C) 2012-2015 Germar Reitze
#
#    This program is free software; you can redistribute it and/or modify
#    it under the terms of the GNU General Public License as published by
#    the Free Software Foundation; either version 2 of the License, or
#    (at your option) any later version.
#
#    This program is distributed in the hope that it will be useful,
#    but WITHOUT ANY WARRANTY; without even the implied warranty of
#    MERCHANTABILITY or FITNESS FOR A PARTICULAR PURPOSE.  See the
#    GNU General Public License for more details.
#
#    You should have received a copy of the GNU General Public License along
#    with this program; if not, write to the Free Software Foundation, Inc.,
#    51 Franklin Street, Fifth Floor, Boston, MA 02110-1301 USA.

import os
import grp
import subprocess
import gettext
import string
import random
import tempfile
import socket
from time import sleep

import config
import mount
import logger
import tools
import password_ipc

_=gettext.gettext

class SSH(mount.MountControl):
    """
    Mount remote path with sshfs. The real take_snapshot process will use
    rsync over ssh. Other commands run remote over ssh.
    """

    CHECK_FUSE_GROUP = True

    def __init__(self, cfg = None, profile_id = None, hash_id = None, tmp_mount = False, parent = None, symlink = True, **kwargs):
        self.config = cfg
        if self.config is None:
            self.config = config.Config()

        self.profile_id = profile_id
        if self.profile_id is None:
            self.profile_id = self.config.get_current_profile()

        self.tmp_mount = tmp_mount
        self.hash_id = hash_id
        self.parent = parent
        self.symlink = symlink

        #init MountControl
        super(SSH, self).__init__()

        self.all_kwargs = {}

        #First we need to map the settings.
        self.setattr_kwargs('mode', self.config.get_snapshots_mode(self.profile_id), **kwargs)
        self.setattr_kwargs('hash_collision', self.config.get_hash_collision(), **kwargs)
        #start editing from here---------------------------------------------------------
        self.setattr_kwargs('user', self.config.get_ssh_user(self.profile_id), **kwargs)
        self.setattr_kwargs('host', self.config.get_ssh_host(self.profile_id), **kwargs)
        self.setattr_kwargs('port', self.config.get_ssh_port(self.profile_id), **kwargs)
        self.setattr_kwargs('path', self.config.get_snapshots_path_ssh(self.profile_id), **kwargs)
        self.setattr_kwargs('cipher', self.config.get_ssh_cipher(self.profile_id), **kwargs)
        self.setattr_kwargs('private_key_file', self.config.get_ssh_private_key_file(self.profile_id), **kwargs)
        self.setattr_kwargs('nice', self.config.is_run_nice_on_remote_enabled(self.profile_id), store = False, **kwargs)
        self.setattr_kwargs('ionice', self.config.is_run_ionice_on_remote_enabled(self.profile_id), store = False, **kwargs)
        self.setattr_kwargs('nocache', self.config.is_run_nocache_on_remote_enabled(self.profile_id), store = False, **kwargs)
        self.setattr_kwargs('password', None, store = False, **kwargs)

        if not self.path:
            self.path = './'
        self.set_default_args()

        self.symlink_subfolder = None

        # config strings used in ssh-calls
        self.user_host_path = '%s@%s:%s' % (self.user, self.host, self.path)
        self.user_host = '%s@%s' % (self.user, self.host)

        # ssh_options contains port but can be extended to include cipher, customkeyfile, etc
        self.ssh_options = ['-p', str(self.port)]
        self.ssh_options += ['-o', 'ServerAliveInterval=240']
        self.log_command = '%s: %s' % (self.mode, self.user_host_path)

<<<<<<< HEAD
=======
        self.private_key_fingerprint = tools.getSshKeyFingerprint(self.private_key_file)
        if not self.private_key_fingerprint:
            logger.warning('Couldn\'t get fingerprint for private key %(path)s. '
                           'Most likely because the public key %(path)s.pub wasn\'t found. '
                           'Using fallback to private keys path instead. '
                           'But this can make troubles with passphrase-less keys.' 
                           %{'path': self.private_key_file})
            self.private_key_fingerprint = self.private_key_file
>>>>>>> 6507025d
        self.unlock_ssh_agent()

    def _mount(self):
        """mount the service"""
        sshfs = ['sshfs'] + self.ssh_options
        if not self.cipher == 'default':
            sshfs.extend(['-o', 'Ciphers=%s' % self.cipher])
        sshfs.extend(['-o', 'idmap=user'])
        sshfs.extend([self.user_host_path, self.mountpoint])
        #bugfix: sshfs doesn't mount if locale in LC_ALL is not available on remote host
        #LANG or other envirnoment variable are no problem.
        env = os.environ.copy()
        if 'LC_ALL' in list(env.keys()):
            env['LC_ALL'] = 'C'
        try:
            subprocess.check_call(sshfs, env = env)
        except subprocess.CalledProcessError as ex:
            raise mount.MountException( _('Can\'t mount %s') % ' '.join(sshfs))

    def _umount(self):
        """umount the service"""
        try:
            subprocess.check_call(['fusermount', '-u', self.mountpoint])
        except subprocess.CalledProcessError as ex:
            raise mount.MountException( _('Can\'t unmount sshfs %s') % self.mountpoint)

    def pre_mount_check(self, first_run = False):
        """check what ever conditions must be given for the mount to be done successful
           raise MountException( _('Error discription') ) if service can not mount
           return True if everything is okay
           all pre|post_[u]mount_check can also be used to prepare things or clean up"""
        self.check_ping_host()
        self.check_fuse()
        if first_run:
            self.check_known_hosts()
        self.check_login()
        if first_run:
            self.check_cipher()
        self.check_remote_folder()
        if first_run:
            self.check_remote_commands()
        return True

    def post_mount_check(self):
        """check if mount was successful
           raise MountException( _('Error discription') ) if not"""
        return True

    def pre_umount_check(self):
        """check if service is safe to umount
           raise MountException( _('Error discription') ) if not"""
        return True

    def post_umount_check(self):
        """check if umount successful
           raise MountException( _('Error discription') ) if not"""
        return True

    def unlock_ssh_agent(self):
        """using askpass.py to unlock private key in ssh-agent"""
        env = os.environ.copy()
        env['SSH_ASKPASS'] = 'backintime-askpass'
        env['ASKPASS_PROFILE_ID'] = self.profile_id
        env['ASKPASS_MODE'] = self.mode
<<<<<<< HEAD

        proc = subprocess.Popen(['ssh-add', '-l'],
                                stdout = subprocess.PIPE,
                                universal_newlines = True)
        output = proc.communicate()[0]
        if not output.find(self.private_key_file) >= 0:
=======
        
        output = subprocess.Popen(['ssh-add', '-l'], stdout = subprocess.PIPE).communicate()[0]
        if not output.find(self.private_key_fingerprint) >= 0:
>>>>>>> 6507025d
            password_available = any([self.config.get_password_save(self.profile_id),
                                      self.config.get_password_use_cache(self.profile_id),
                                      not self.password is None
                                      ])
            if not password_available and not tools.check_x_server():
                #we need to unlink stdin from ssh-add in order to make it
                #use our own backintime-askpass.
                #But because of this we can NOT use getpass inside backintime-askpass
                #if password is not saved and there is no x-server.
                #So, let's just keep ssh-add asking for the password in that case.
                alarm = tools.Alarm()
                alarm.start(10)
                try:
                    proc = subprocess.call(['ssh-add', self.private_key_file])
                    alarm.stop()
                except tools.Timeout:
                    pass
            else:
                if not self.password is None:
                    thread = password_ipc.TempPasswordThread(self.password)
                    env['ASKPASS_TEMP'] = thread.temp_file
                    thread.start()

                proc = subprocess.Popen(['ssh-add', self.private_key_file],
                                        stdin=subprocess.PIPE,
                                        stdout=subprocess.PIPE,
                                        stderr=subprocess.PIPE,
                                        env = env,
                                        preexec_fn = os.setsid,
                                        universal_newlines = True)
                output, error = proc.communicate()
                if proc.returncode:
                    print( _('Failed to unlock SSH private key:\nError: %s') % error)

                if not self.password is None:
                    thread.stop()
<<<<<<< HEAD

            proc = subprocess.Popen(['ssh-add', '-l'],
                                    stdout = subprocess.PIPE,
                                    universal_newlines = True)
            output = proc.communicate()[0]
            if not output.find(self.private_key_file) >= 0:
=======
                    
            output = subprocess.Popen(['ssh-add', '-l'], stdout = subprocess.PIPE).communicate()[0]
            if not output.find(self.private_key_fingerprint) >= 0:
>>>>>>> 6507025d
                raise mount.MountException( _('Could not unlock ssh private key. Wrong password or password not available for cron.'))

    def check_fuse(self):
        """check if sshfs is installed and user is part of group fuse"""
        if not tools.check_command('sshfs'):
            raise mount.MountException( _('sshfs not found. Please install e.g. \'apt-get install sshfs\'') )
        if self.CHECK_FUSE_GROUP:
            user = self.config.get_user()
            try:
                fuse_grp_members = grp.getgrnam('fuse')[3]
            except KeyError:
                #group fuse doesn't exist. So most likely it isn't used by this distribution
                return
            if not user in fuse_grp_members:
                raise mount.MountException( _('%(user)s is not member of group \'fuse\'.\n Run \'sudo adduser %(user)s fuse\'. To apply changes logout and login again.\nLook at \'man backintime\' for further instructions.') % {'user': user})

    def check_login(self):
        """check passwordless authentication to host"""
        ssh = ['ssh', '-o', 'PreferredAuthentications=publickey']
        ssh.extend(self.ssh_options + [self.user_host])
        ssh.extend(['echo', '"Hello"'])
        try:
            subprocess.check_call(ssh, stdout=open(os.devnull, 'w'))
        except subprocess.CalledProcessError:
            raise mount.MountException( _('Password-less authentication for %(user)s@%(host)s failed. Look at \'man backintime\' for further instructions.')  % {'user' : self.user, 'host' : self.host})

    def check_cipher(self):
        """check if both host and localhost support cipher"""
        if not self.cipher == 'default':
            ssh = ['ssh']
            ssh.extend(['-o', 'Ciphers=%s' % self.cipher])
            ssh.extend(self.ssh_options + [self.user_host])
            ssh.extend(['echo', '"Hello"'])
            proc = subprocess.Popen(ssh,
                                    stdout=open(os.devnull, 'w'),
                                    stderr=subprocess.PIPE,
                                    universal_newlines = True)
            err = proc.communicate()[1]
            if proc.returncode:
                raise mount.MountException( _('Cipher %(cipher)s failed for %(host)s:\n%(err)s')  % {'cipher' : self.config.SSH_CIPHERS[self.cipher], 'host' : self.host, 'err' : err})

    def benchmark_cipher(self, size = '40'):
        import tempfile
        temp = tempfile.mkstemp()[1]
        print('create random data file')
        subprocess.call(['dd', 'if=/dev/urandom', 'of=%s' % temp, 'bs=1M', 'count=%s' % size])
        keys = list(self.config.SSH_CIPHERS.keys())
        keys.sort()
        for cipher in keys:
            if cipher == 'default':
                continue
            print('%s:' % cipher)
            for i in range(2):
                # scp uses -P instead of -p for port
                subprocess.call(['scp', '-P', str(self.port), '-c', cipher, temp, self.user_host_path])
        subprocess.call(['ssh'] + self.ssh_options + [self.user_host, 'rm', os.path.join(self.path, os.path.basename(temp))])
        os.remove(temp)

    def check_known_hosts(self):
        """check ssh_known_hosts"""
        for host in (self.host, '[%s]:%s' % (self.host, self.port)):
            proc = subprocess.Popen(['ssh-keygen', '-F', host],
                                    stdout=subprocess.PIPE,
                                    universal_newlines = True)
            output = proc.communicate()[0] #subprocess.check_output doesn't exist in Python 2.6 (Debian squeeze default)
            if output.find('Host %s found' % host) >= 0:
                return True
        raise mount.MountException( _('%s not found in ssh_known_hosts.') % self.host)

    def check_remote_folder(self):
        """check if remote folder exists and is write- and executable.
           Create folder if it doesn't exist."""
        cmd  = 'd=0;'
        cmd += 'test -e %s || d=1;' % self.path                 #path doesn't exist. set d=1 to indicate
        cmd += 'test $d -eq 1 && mkdir %s; err=$?;' % self.path #create path, get errorcode from mkdir
        cmd += 'test $d -eq 1 && exit $err;'                    #return errorcode from mkdir
        cmd += 'test -d %s || exit 11;' % self.path #path is no directory
        cmd += 'test -w %s || exit 12;' % self.path #path is not writeable
        cmd += 'test -x %s || exit 13;' % self.path #path is not executable
        cmd += 'exit 20'                             #everything is fine
        try:
            subprocess.check_call(['ssh'] + self.ssh_options + [ self.user_host, cmd], stdout=open(os.devnull, 'w'))
        except subprocess.CalledProcessError as ex:
            if ex.returncode == 20:
                #clean exit
                pass
            elif ex.returncode == 11:
                raise mount.MountException( _('Remote path exists but is not a directory:\n %s') % self.path)
            elif ex.returncode == 12:
                raise mount.MountException( _('Remote path is not writeable:\n %s') % self.path)
            elif ex.returncode == 13:
                raise mount.MountException( _('Remote path is not executable:\n %s') % self.path)
            else:
                raise mount.MountException( _('Couldn\'t create remote path:\n %s') % self.path)
        else:
            #returncode is 0
            logger.info('Create remote folder %s' % self.path)

    def check_ping_host(self):
        """connect to remote port and check if it is open"""
        count = 0
        while count < 5:
            try:
                with socket.create_connection((self.host, self.port), 2.0) as s:
                    result = s.connect_ex(s.getpeername())
            except:
                result = -1
            if result == 0:
                return
            count += 1
            sleep(0.2)
        if result != 0:
            raise mount.MountException( _('Ping %s failed. Host is down or wrong address.') % self.host)

    def check_remote_commands(self):
        """try all relevant commands for take_snapshot on remote host.
           specialy embedded Linux devices using 'BusyBox' sometimes doesn't
           support everything that is need to run backintime.
           also check for hardlink-support on remote host.
        """
        #check rsync
        tmp_file = tempfile.mkstemp()[1]
        rsync = tools.get_rsync_prefix( self.config ) + ' --dry-run --chmod=Du+wx %s ' % tmp_file

        if self.cipher == 'default':
            ssh_cipher_suffix = ''
        else:
            ssh_cipher_suffix = '-c %s' % self.cipher
        rsync += '--rsh="ssh -p %s %s" ' % ( str(self.port), ssh_cipher_suffix)
        rsync += '"%s@%s:%s"' % (self.user, self.host, self.path)

        #use os.system for compatiblity with snapshots.py
        err = os.system(rsync)
        if err:
            os.remove(tmp_file)
            raise mount.MountException( _('Remote host %(host)s doesn\'t support \'%(command)s\':\n%(err)s\nLook at \'man backintime\' for further instructions') % {'host' : self.host, 'command' : rsync, 'err' : err})
        os.remove(tmp_file)

        #check cp chmod find and rm
        remote_tmp_dir = os.path.join(self.path, 'tmp_%s' % self.random_id())
        cmd  = 'tmp=%s ; ' % remote_tmp_dir
        #first define a function to clean up and exit
        cmd += 'cleanup(){ '
        cmd += 'test -e $tmp/a && rm $tmp/a >/dev/null 2>&1; '
        cmd += 'test -e $tmp/b && rm $tmp/b >/dev/null 2>&1; '
        cmd += 'test -e $tmp && rmdir $tmp >/dev/null 2>&1; '
        cmd += 'exit $1; }; '
        #create tmp_RANDOM dir and file a
        cmd += 'test -e $tmp || mkdir $tmp; touch $tmp/a; '
        #try to create hardlink b from a
        cmd += 'echo \"cp -aRl SOURCE DEST\"; cp -aRl $tmp/a $tmp/b >/dev/null; err_cp=$?; '
        cmd += 'test $err_cp -ne 0 && cleanup $err_cp; '
        #list inodes of a and b
        cmd += 'ls -i $tmp/a; ls -i $tmp/b; '
        #try to chmod
        cmd += 'echo \"chmod u+rw FILE\"; chmod u+rw $tmp/a >/dev/null; err_chmod=$?; '
        cmd += 'test $err_chmod -ne 0 && cleanup $err_chmod; '
        #try to find and chmod
        cmd += 'echo \"find PATH -type f -exec chmod u-wx \"{}\" \\;\"; '
        cmd += 'find $tmp -type f -exec chmod u-wx \"{}\" \\; >/dev/null; err_find=$?; '
        cmd += 'test $err_find -ne 0 && cleanup $err_find; '
        #try find suffix '+'
        cmd += 'find $tmp -type f -exec chmod u-wx \"{}\" + >/dev/null; err_gnu_find=$?; '
        #try to rm -rf
        cmd += 'echo \"rm -rf PATH\"; rm -rf $tmp >/dev/null; err_rm=$?; '
        cmd += 'test $err_rm -ne 0 && cleanup $err_rm; '
        #try nice -n 19
        if self.nice:
            cmd += 'echo \"nice -n 19\"; nice -n 19 true >/dev/null; err_nice=$?; '
            cmd += 'test $err_nice -ne 0 && cleanup $err_nice; '
        #try ionice -c2 -n7
        if self.ionice:
            cmd += 'echo \"ionice -c2 -n7\"; ionice -c2 -n7 true >/dev/null; err_nice=$?; '
            cmd += 'test $err_nice -ne 0 && cleanup $err_nice; '
        #try nocache
        if self.nocache:
            cmd += 'echo \"nocache\"; nocache true >/dev/null; err_nocache=$?; '
            cmd += 'test $err_nocache -ne 0 && cleanup $err_nocache; '
        #report not supported gnu find suffix
        cmd += 'test $err_gnu_find -ne 0 && echo \"gnu_find not supported\" && exit $err_gnu_find; '
        #if we end up here, everything should be fine
        cmd += 'echo \"done\"'
        proc = subprocess.Popen(['ssh'] + self.ssh_options + [self.user_host, cmd],
                                        stdout=subprocess.PIPE,
                                        stderr=subprocess.PIPE,
                                        universal_newlines = True)
        output, err = proc.communicate()

        output_split = output.split('\n')
        while True:
            if output_split and not output_split[-1]:
                output_split = output_split[:-1]
            else:
                break
        if proc.returncode or not output_split[-1].startswith('done'):
            for command in ('cp', 'chmod', 'find', 'rm', 'nice', 'ionice', 'nocache'):
                if output_split[-1].startswith(command):
                    raise mount.MountException( _('Remote host %(host)s doesn\'t support \'%(command)s\':\n%(err)s\nLook at \'man backintime\' for further instructions') % {'host' : self.host, 'command' : output_split[-1], 'err' : err})
            if output_split[-1].startswith('gnu_find not supported'):
                self.config.set_gnu_find_suffix_support(False, self.profile_id)
            else:
                raise mount.MountException( _('Check commands on host %(host)s returned unknown error:\n%(err)s\nLook at \'man backintime\' for further instructions') % {'host' : self.host, 'err' : err})

        i = 1
        inode1 = 'ABC'
        inode2 = 'DEF'
        for line in output_split:
            if line.startswith('cp'):
                try:
                    inode1 = output_split[i].split(' ')[0]
                    inode2 = output_split[i+1].split(' ')[0]
                except IndexError:
                    pass
                if not inode1 == inode2:
                    raise mount.MountException( _('Remote host %s doesn\'t support hardlinks') % self.host)
            i += 1

    def random_id(self, size=6, chars=string.ascii_uppercase + string.digits):
        return ''.join(random.choice(chars) for x in range(size))<|MERGE_RESOLUTION|>--- conflicted
+++ resolved
@@ -89,8 +89,6 @@
         self.ssh_options += ['-o', 'ServerAliveInterval=240']
         self.log_command = '%s: %s' % (self.mode, self.user_host_path)
 
-<<<<<<< HEAD
-=======
         self.private_key_fingerprint = tools.getSshKeyFingerprint(self.private_key_file)
         if not self.private_key_fingerprint:
             logger.warning('Couldn\'t get fingerprint for private key %(path)s. '
@@ -99,7 +97,6 @@
                            'But this can make troubles with passphrase-less keys.' 
                            %{'path': self.private_key_file})
             self.private_key_fingerprint = self.private_key_file
->>>>>>> 6507025d
         self.unlock_ssh_agent()
 
     def _mount(self):
@@ -164,18 +161,12 @@
         env['SSH_ASKPASS'] = 'backintime-askpass'
         env['ASKPASS_PROFILE_ID'] = self.profile_id
         env['ASKPASS_MODE'] = self.mode
-<<<<<<< HEAD
 
         proc = subprocess.Popen(['ssh-add', '-l'],
                                 stdout = subprocess.PIPE,
                                 universal_newlines = True)
         output = proc.communicate()[0]
-        if not output.find(self.private_key_file) >= 0:
-=======
-        
-        output = subprocess.Popen(['ssh-add', '-l'], stdout = subprocess.PIPE).communicate()[0]
         if not output.find(self.private_key_fingerprint) >= 0:
->>>>>>> 6507025d
             password_available = any([self.config.get_password_save(self.profile_id),
                                       self.config.get_password_use_cache(self.profile_id),
                                       not self.password is None
@@ -212,18 +203,12 @@
 
                 if not self.password is None:
                     thread.stop()
-<<<<<<< HEAD
 
             proc = subprocess.Popen(['ssh-add', '-l'],
                                     stdout = subprocess.PIPE,
                                     universal_newlines = True)
             output = proc.communicate()[0]
-            if not output.find(self.private_key_file) >= 0:
-=======
-                    
-            output = subprocess.Popen(['ssh-add', '-l'], stdout = subprocess.PIPE).communicate()[0]
             if not output.find(self.private_key_fingerprint) >= 0:
->>>>>>> 6507025d
                 raise mount.MountException( _('Could not unlock ssh private key. Wrong password or password not available for cron.'))
 
     def check_fuse(self):
