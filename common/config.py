#    Back In Time
#    Copyright (C) 2008-2009 Oprea Dan, Bart de Koning, Richard Bailey
#
#    This program is free software; you can redistribute it and/or modify
#    it under the terms of the GNU General Public License as published by
#    the Free Software Foundation; either version 2 of the License, or
#    (at your option) any later version.
#
#    This program is distributed in the hope that it will be useful,
#    but WITHOUT ANY WARRANTY; without even the implied warranty of
#    MERCHANTABILITY or FITNESS FOR A PARTICULAR PURPOSE.  See the
#    GNU General Public License for more details.
#
#    You should have received a copy of the GNU General Public License along
#    with this program; if not, write to the Free Software Foundation, Inc.,
#    51 Franklin Street, Fifth Floor, Boston, MA 02110-1301 USA.


import os.path
import os
import datetime
import gettext
import socket
import random

import configfile
import tools
import logger

_=gettext.gettext

gettext.bindtextdomain( 'backintime', '/usr/share/locale' )
gettext.textdomain( 'backintime' )


class Config( configfile.ConfigFileWithProfiles ):
	APP_NAME = 'Back In Time'
	VERSION = '0.9.99beta1'
<<<<<<< HEAD
	COPYRIGHT = 'Copyright (c) 2008-2009 Oprea Dan, Bart de Koning, Richard Bailey'
	CONFIG_VERSION = 3
=======
	COPYRIGHT = 'Copyright (c) 2008-2009 Oprea Dan'
	CONFIG_VERSION = 4
>>>>>>> c2dc9951

	NONE = 0
	_5_MIN = 2
	_10_MIN = 4
	HOUR = 10
	DAY = 20
	WEEK = 30
	MONTH = 40
	YEAR = 80

	DISK_UNIT_MB = 10
	DISK_UNIT_GB = 20

	AUTOMATIC_BACKUP_MODES = { 
				NONE : _('Disabled'), 
				_5_MIN: _('Every 5 minutes'), 
				_10_MIN: _('Every 10 minutes'), 
				HOUR : _('Every Hour'), 
				DAY : _('Every Day'), 
				WEEK : _('Every Week'), 
				MONTH : _('Every Month')
				}

	REMOVE_OLD_BACKUP_UNITS = { 
				DAY : _('Day(s)'), 
				WEEK : _('Week(s)'), 
				YEAR : _('Year(s)')
				}

	MIN_FREE_SPACE_UNITS = { DISK_UNIT_MB : 'Mb', DISK_UNIT_GB : 'Gb' }


	def __init__( self ):
		configfile.ConfigFileWithProfiles.__init__( self, _('Main profile') )

		self._APP_PATH =  os.path.dirname( os.path.abspath( os.path.dirname( __file__ ) ) )
		self._DOC_PATH = '/usr/share/doc/backintime'
		if os.path.exists( os.path.join( self._APP_PATH, 'LICENSE' ) ):
			self._DOC_PATH = self._APP_PATH

		self._GLOBAL_CONFIG_PATH = '/etc/backintime/config'

		HOME_FOLDER = os.path.expanduser( '~' )
		self._LOCAL_DATA_FOLDER = os.path.join( os.getenv( 'XDG_DATA_HOME', '$HOME/.local/share' ).replace( '$HOME', HOME_FOLDER ), 'backintime' )
		self._LOCAL_CONFIG_FOLDER = os.path.join( os.getenv( 'XDG_CONFIG_HOME', '$HOME/.config' ).replace( '$HOME', HOME_FOLDER ), 'backintime' )

		#self._LOCAL_CONFIG_FOLDER = os.path.expanduser( '~/.config/backintime' )
		tools.make_dirs( self._LOCAL_CONFIG_FOLDER )
		tools.make_dirs( self._LOCAL_DATA_FOLDER )

		self._LOCAL_CONFIG_PATH = os.path.join( self._LOCAL_CONFIG_FOLDER, 'config' )
		old_path = os.path.join( self._LOCAL_CONFIG_FOLDER, 'config2' )

		if os.path.exists( old_path ):
			if os.path.exists( self._LOCAL_CONFIG_PATH ):
				os.system( "rm \"%s\"" % old_path )
			else:
				os.system( "mv \"%s\" \"%s\"" % ( old_path, self._LOCAL_CONFIG_PATH ) )

		self.load( self._GLOBAL_CONFIG_PATH )
		self.append( self._LOCAL_CONFIG_PATH )

		if self.get_int_value( 'config.version', 1 ) < 2:
			#remap old items
			self.remap_key( 'BASE_BACKUP_PATH', 'snapshots.path' )
			self.remap_key( 'INCLUDE_FOLDERS', 'snapshots.include_folders' )
			self.remap_key( 'EXCLUDE_PATTERNS', 'snapshots.exclude_patterns' )
			self.remap_key( 'AUTOMATIC_BACKUP', 'snapshots.automatic_backup_mode' )
			self.remap_key( 'REMOVE_OLD_BACKUPS', 'snapshots.remove_old_snapshots.enabled' )
			self.remap_key( 'REMOVE_OLD_BACKUPS_VALUE', 'snapshots.remove_old_snapshots.value' )
			self.remap_key( 'REMOVE_OLD_BACKUPS_UNIT', 'snapshots.remove_old_snapshots.unit' )
			self.remap_key( 'MIN_FREE_SPACE', 'snapshots.min_free_space.enabled' )
			self.remap_key( 'MIN_FREE_SPACE_VALUE', 'snapshots.min_free_space.value' )
			self.remap_key( 'MIN_FREE_SPACE_UNIT', 'snapshots.min_free_space.unit' )
			self.remap_key( 'DONT_REMOVE_NAMED_SNAPSHOTS', 'snapshots.dont_remove_named_snapshots' )
			self.remap_key( 'DIFF_CMD', 'gnome.diff.cmd' )
			self.remap_key( 'DIFF_CMD_PARAMS', 'gnome.diff.params' )
			self.remap_key( 'LAST_PATH', 'gnome.last_path' )
			self.remap_key( 'MAIN_WINDOW_X', 'gnome.main_window.x' )
			self.remap_key( 'MAIN_WINDOW_Y', 'gnome.main_window.y' )
			self.remap_key( 'MAIN_WINDOW_WIDTH', 'gnome.main_window.width' )
			self.remap_key( 'MAIN_WINDOW_HEIGHT', 'gnome.main_window.height' )
			self.remap_key( 'MAIN_WINDOW_HPANED1_POSITION', 'gnome.main_window.hpaned1' )
			self.remap_key( 'MAIN_WINDOW_HPANED2_POSITION', 'gnome.main_window.hpaned2' )
			self.set_int_value( 'config.version', 2 )

		if self.get_int_value( 'config.version', 1 ) < 3:
			self.remap_key( 'snapshots.path', 'profile1.snapshots.path' )
			self.remap_key( 'snapshots.include_folders', 'profile1.snapshots.include_folders' )
			self.remap_key( 'snapshots.exclude_patterns', 'profile1.snapshots.exclude_patterns' )
			self.remap_key( 'snapshots.automatic_backup_mode', 'profile1.snapshots.automatic_backup_mode' )
			self.remap_key( 'snapshots.remove_old_snapshots.enabled', 'profile1.snapshots.remove_old_snapshots.enabled' )
			self.remap_key( 'snapshots.remove_old_snapshots.value', 'profile1.snapshots.remove_old_snapshots.value' )
			self.remap_key( 'snapshots.remove_old_snapshots.unit', 'profile1.snapshots.remove_old_snapshots.unit' )
			self.remap_key( 'snapshots.min_free_space.enabled', 'profile1.snapshots.min_free_space.enabled' )
			self.remap_key( 'snapshots.min_free_space.value', 'profile1.snapshots.min_free_space.value' )
			self.remap_key( 'snapshots.min_free_space.unit', 'profile1.snapshots.min_free_space.unit' )
			self.remap_key( 'snapshots.dont_remove_named_snapshots', 'profile1.snapshots.dont_remove_named_snapshots' )
			self.set_int_value( 'config.version', 3 )
			
		if self.get_int_value( 'config.version', 1 ) < 4:
			# version 4 uses as path backintime/machine/user/profile_id
			# but must be able to read old paths
			profiles = self.get_profiles()
			self.set_bool_value( 'update.other_folders', True )
			print "Update to config version 4: other snapshot locations"
									
			for profile_id in profiles:
				old_folder = self.get_snapshots_path( profile_id )
				print "Old snapshot folder: %s" %old_folder
				other_folder = os.path.join( old_folder, 'backintime' )
				other_folder_key = 'profile' + str( profile_id ) + '.snapshots.other_folders'
				self.set_str_value( other_folder_key, other_folder )
				self.set_snapshots_path( old_folder, profile_id )
				tag = str( random.randint(100, 999) )
				print "Random tag for profile %s: %s" %( profile_id, tag )
				self.set_profile_str_value( 'snapshots.tag', tag, profile_id ) 
			
			print "The application needs to change the backup format. Start the GUI to proceed. (As long as you do not you will not be able to make new snapshots)" 
			
			self.set_int_value( 'config.version', 4 )

	def save( self ):
		configfile.ConfigFile.save( self, self._LOCAL_CONFIG_PATH )

	def check_config( self ):
		profiles = self.get_profiles()

		checked_profiles = []
		
		for profile_id in profiles:
			profile_name = self.get_profile_name( profile_id )
			snapshots_path = self.get_snapshots_path( profile_id )

			#check snapshots path
			if len( snapshots_path ) <= 0:
				self.notify_error( _('Profile: "%s"') % profile_name + '\n' + _('Snapshots folder is not valid !') )
				return False

			for other_profile in checked_profiles:
				if snapshots_path == self.get_snapshots_path( other_profile[0] ):
					self.notify_error( _('Profiles "%s" and "%s" have the same snapshots path !') % ( profile_name, other_profile[1] ) )
					return False

			#if not os.path.isdir( snapshots_path ):
			#	return ( 0, _('Snapshots folder is not valid !') )

			#if len( self.get_snapshots_path( profile_id ) ) <= 1:
			#	return ( 0, _('Snapshots folder can\'t be the root folder !') )

			#check include
			include_list = self.get_include_folders( profile_id )
			if len( include_list ) <= 0:
				self.notify_error( _('Profile: "%s"') % profile_name + '\n' + _('You must select at least one folder to backup !') )
				return False

			snapshots_path2 = snapshots_path + '/'

			for item in include_list:
				path = item[0]
				if path == snapshots_path:
					self.notify_error( _('Profile: "%s"') % profile_name + '\n' + _('You can\'t include backup folder !') )
					return False
			
				if len( path ) >= len( snapshots_path2 ):
					if path[ : len( snapshots_path2 ) ] == snapshots_path2:
						self.notify_error( _('Profile: "%s"') % profile_name + '\n' + _('You can\'t include a backup sub-folder !') )
						return False

			checked_profiles.append( ( profile_id, profile_name ) )

		return True

	def get_snapshots_path( self, profile_id = None ):
		return self.get_profile_str_value( 'snapshots.path', '', profile_id )

	def get_snapshots_full_path( self, profile_id = None ):
		'''Returns the full path for the snapshots: .../backintime/machine/user/profile_id/'''
		machine = socket.gethostname()
		user = os.environ['LOGNAME']
		return os.path.join( self.get_snapshots_path( profile_id ), 'backintime', machine, user, profile_id ) 

	def set_snapshots_path( self, value, profile_id = None ):
		"""Sets the snapshot path to value, initializes, and checks it"""
		if len( value ) <= 0:
			print "value <= 0: %s" % value
			return False

		if not os.path.isdir( value ):
			self.notify_error( _( '%s is not a folder !' ) )
			return False

		#Initialize the snapshots folder
		print "Check the snapshots folder"
		machine = socket.gethostname()
		user = os.environ['LOGNAME']
		full_path = os.path.join( value, 'backintime', machine, user, profile_id ) 
		if not os.path.isdir( full_path ):
			print "Create the snapshots folder"
			tools.make_dirs( full_path )
			if not os.path.isdir( full_path ):
				self.notify_error( _( 'Can\'t write to: %s\nAre you sure you have write access ?' % value ) )
				return False
		
		#Test write access for the folder
		check_path = os.path.join( full_path, 'check' )
		tools.make_dirs( check_path )
		if not os.path.isdir( check_path ):
			self.notify_error( _( 'Can\'t write to: %s\nAre you sure you have write access ?' % full_path ) )
			return False
		
		os.rmdir( check_path )
		self.set_profile_str_value( 'snapshots.path', value, profile_id )
		return True

	def get_other_folders_paths( self, profile_id = None ):
		'''Returns the other snapshots folders paths as a list'''
		value = self.get_profile_str_value( 'snapshots.other_folders', '', profile_id )
		if len( value ) <= 0:
			return []
			
		paths = []

		for item in value.split(':'):
			fields = item.split( '|' )

			path = os.path.expanduser( item )
			path = os.path.abspath( path )

			paths.append( ( path ) )

		return paths
	
	def get_include_folders( self, profile_id = None ):
		value = self.get_profile_str_value( 'snapshots.include_folders', '', profile_id )
		if len( value ) <= 0:
			return []

		paths = []

		for item in value.split(':'):
			fields = item.split( '|' )

			path = os.path.expanduser( fields[0] )
			path = os.path.abspath( path )

			if len( fields ) >= 2:
				automatic_backup_mode = int( fields[1] )
			else:
				automatic_backup_mode = self.get_automatic_backup_mode()

			paths.append( ( path, automatic_backup_mode ) )

		return paths

	def set_include_folders( self, list, profile_id = None ):
		value = ''

		for item in list:
			if len( value ) > 0:
				value = value + ':'
			value = value + item[0] + '|' + str( item[1] )

		self.set_profile_str_value( 'snapshots.include_folders', value, profile_id )
 
	def get_exclude_patterns( self, profile_id = None ):
		'''Gets the default exclude patterns: caches, thumbnails, trashbins, and backups'''
		value = self.get_profile_str_value( 'snapshots.exclude_patterns', '.cache*:[Cc]ache*:.thumbnails*:[Tt]rash*:*.backup*:*~', profile_id )
		if len( value ) <= 0:
			return []
		return value.split(':')

	def set_exclude_patterns( self, list, profile_id = None ):
		self.set_profile_str_value( 'snapshots.exclude_patterns', ':'.join( list ), profile_id )

	def get_tag( self, profile_id = None ):
		return self.get_profile_str_value( 'snapshots.tag', str(random.randint(100, 999)), profile_id )

	def get_automatic_backup_mode( self, profile_id = None ):
		return self.get_profile_int_value( 'snapshots.automatic_backup_mode', self.NONE, profile_id )

	def set_automatic_backup_mode( self, value, profile_id = None ):
		self.set_profile_int_value( 'snapshots.automatic_backup_mode', value, profile_id )

	def get_per_directory_schedule( self, profile_id = None ):
		return self.get_profile_bool_value( 'snapshots.expert.per_directory_schedule', False, profile_id )

	def set_per_directory_schedule( self, value, profile_id = None ):
		return self.set_profile_bool_value( 'snapshots.expert.per_directory_schedule', value, profile_id )

	def get_remove_old_snapshots( self, profile_id = None ):
		return ( self.get_profile_bool_value( 'snapshots.remove_old_snapshots.enabled', True, profile_id ),
				 self.get_profile_int_value( 'snapshots.remove_old_snapshots.value', 10, profile_id ),
				 self.get_profile_int_value( 'snapshots.remove_old_snapshots.unit', self.YEAR, profile_id ) )
	
	def is_remove_old_snapshots_enabled( self, profile_id = None ):
		return self.get_profile_bool_value( 'snapshots.remove_old_snapshots.enabled', True, profile_id )
	
	def get_remove_old_snapshots_date( self, profile_id = None ):
		enabled, value, unit = self.get_remove_old_snapshots( profile_id )
		if not enabled:
			return datetime.date( 1, 1, 1 )

		if unit == self.DAY: 
			date = datetime.date.today()
			date = date - datetime.timedelta( days = value )
			return date

		if unit == self.WEEK:
			date = datetime.date.today()
			date = date - datetime.timedelta( days = date.weekday() + 7 * value )
			return date
		
		if unit == self.YEAR:
			date = datetime.date.today()
			return date.replace( year = date.year - value )
		
		return datetime.date( 1, 1, 1 )

	def set_remove_old_snapshots( self, enabled, value, unit, profile_id = None ):
		self.set_profile_bool_value( 'snapshots.remove_old_snapshots.enabled', enabled, profile_id )
		self.set_profile_int_value( 'snapshots.remove_old_snapshots.value', value, profile_id )
		self.set_profile_int_value( 'snapshots.remove_old_snapshots.unit', unit, profile_id )

	def get_min_free_space( self, profile_id = None ):
		return ( self.get_profile_bool_value( 'snapshots.min_free_space.enabled', True, profile_id ),
				 self.get_profile_int_value( 'snapshots.min_free_space.value', 1, profile_id ),
				 self.get_profile_int_value( 'snapshots.min_free_space.unit', self.DISK_UNIT_GB, profile_id ) )
	
	def is_min_free_space_enabled( self, profile_id = None ):
		return self.get_profile_bool_value( 'snapshots.min_free_space.enabled', True, profile_id )

	def get_min_free_space_in_mb( self, profile_id = None ):
		enabled, value, unit = self.get_min_free_space( profile_id )
		if not enabled:
			return 0

		if self.DISK_UNIT_MB == unit:
			return value

		value *= 1024 #Gb
		if self.DISK_UNIT_GB == unit:
			return value

		return 0

	def set_min_free_space( self, enabled, value, unit, profile_id = None ):
		self.set_profile_bool_value( 'snapshots.min_free_space.enabled', enabled, profile_id )
		self.set_profile_int_value( 'snapshots.min_free_space.value', value, profile_id )
		self.set_profile_int_value( 'snapshots.min_free_space.unit', unit, profile_id )

	def get_dont_remove_named_snapshots( self, profile_id = None ):
		return self.get_profile_bool_value( 'snapshots.dont_remove_named_snapshots', True, profile_id )

	def set_dont_remove_named_snapshots( self, value, profile_id = None ):
		self.set_profile_bool_value( 'snapshots.dont_remove_named_snapshots', value, profile_id )
	
	def get_smart_remove( self, profile_id = None ):
		return self.get_profile_bool_value( 'snapshots.smart_remove', False, profile_id )

	def set_smart_remove( self, value, profile_id = None ):
		self.set_profile_bool_value( 'snapshots.smart_remove', value, profile_id )
	
	def is_notify_enabled( self, profile_id = None ):
		return self.get_profile_bool_value( 'snapshots.notify.enabled', True, profile_id )

	def set_notify_enabled( self, value, profile_id = None ):
		self.set_profile_bool_value( 'snapshots.notify.enabled', value, profile_id )

	def is_run_nice_from_cron_enabled( self, profile_id = None ):
		return self.get_profile_bool_value( 'snapshots.cron.nice', True, profile_id )

	def set_run_nice_from_cron_enabled( self, value, profile_id = None ):
		self.set_profile_bool_value( 'snapshots.cron.nice', value, profile_id )

	def is_no_on_battery_enabled( self, profile_id = None ):
		return self.get_profile_bool_value( 'snapshots.no_on_battery', False, profile_id )

	def set_no_on_battery_enabled( self, value, profile_id = None ):
		self.set_profile_bool_value( 'snapshots.no_on_battery', value, profile_id )

	def get_take_snapshot_user_script( self, step, profile_id = None ):
		return self.get_profile_str_value ( "snapshots.take_snapshot.%s.user.script" % step, '', profile_id )

	def set_take_snapshot_user_script( self, step, path, profile_id = None ):
		self.set_profile_str_value( "snapshots.take_snapshot.%s.user.script" % step, path, profile_id )

	def get_take_snapshot_user_script_before( self, profile_id = None ):
		return self.get_take_snapshot_user_script( 'before', profile_id )

	def set_take_snapshot_user_script_before( self, path, profile_id = None ):
		self.set_take_snapshot_user_script( 'before', path, profile_id )

	def get_take_snapshot_user_script_after( self, profile_id = None ):
		return self.get_take_snapshot_user_script( 'after', profile_id )

	def set_take_snapshot_user_script_after( self, path, profile_id = None ):
		self.set_take_snapshot_user_script( 'after', path, profile_id )

	def get_take_snapshot_user_script_new_snapshot( self, profile_id = None ):
		return self.get_take_snapshot_user_script( 'new_snapshot', profile_id = None )

	def set_take_snapshot_user_script_new_snapshot( self, path, profile_id = None ):
		self.set_take_snapshot_user_script( 'new_snapshot', path, profile_id )

	def get_take_snapshot_user_script_error( self, profile_id = None ):
		return self.get_take_snapshot_user_script( 'error', profile_id )

	def set_take_snapshot_user_script_error( self, path, profile_id = None ):
		self.set_take_snapshot_user_script( 'error', path, profile_id )

	def get_app_path( self ):
		return self._APP_PATH

	def get_doc_path( self ):
		return self._DOC_PATH

	def get_app_instance_file( self ):
		return os.path.join( self._LOCAL_DATA_FOLDER, 'app.lock' )

	def __get_file_id__( self, profile_id = None ):
		if profile_id is None:
			profile_id = self.get_current_profile()
		if profile_id == '1':
			return ''
		return profile_id

	def get_take_snapshot_message_file( self, profile_id = None ):
		return os.path.join( self._LOCAL_DATA_FOLDER, "worker%s.message" % self.__get_file_id__( profile_id ) )

	def get_take_snapshot_instance_file( self, profile_id = None ):
		return os.path.join( self._LOCAL_DATA_FOLDER, "worker%s.lock" % self.__get_file_id__( profile_id ) )

	def get_last_snapshot_info_file( self, profile_id = None ):
		return os.path.join( self._LOCAL_DATA_FOLDER, "snapshot%s.last" % self.__get_file_id__( profile_id ) )

	def get_take_snapshot_user_callback( self, profile_id = None ):
		return os.path.join( self._LOCAL_CONFIG_FOLDER, "user%s.callback" % self.__get_file_id__( profile_id ) )

	def get_license( self ):
		return tools.read_file( os.path.join( self.get_doc_path(), 'LICENSE' ), '' )

	def get_translations( self ):
		return tools.read_file( os.path.join( self.get_doc_path(), 'TRANSLATIONS' ), '' )

	def get_authors( self ):
		return tools.read_file( os.path.join( self.get_doc_path(), 'AUTHORS' ), '' )

	def prepare_path( self, path ):
		if len( path ) > 1:
			if path[ -1 ] == os.sep:
				path = path[ : -1 ]
		return path

	def is_configured( self, profile_id = None ):
		'''Checks if the program is configured''' 
		if len( self.get_snapshots_path( profile_id ) ) == 0:
			return False

		if len( self.get_include_folders( profile_id ) ) == 0:
			return False

		return True
	
	def update_snapshot_location( self ):
		'''Updates to location: backintime/machine/user/profile_id'''
		if self.get_update_other_folders() == True:
			logger.info( 'Snapshot location update flag detected' )
			logger.warning( 'Snapshot location needs update' ) 
			answer_change = self.question_handler( _('BackinTime changed its backup format.\n\nYour old snapshots can be moved according to this new format. OK?') )
			#print answer_change
			if answer_change == True:
				logger.info( 'Update snapshot locations' )
				profiles = self.get_profiles()
				#print len( profiles )
				
				if len( profiles ) == 1:
					logger.info( 'Only 1 profile found' )
					answer_same == True
				elif len( profiles ) > 1:
					answer_same = self.question_handler( _('%s profiles found. \n\nThe new backup format supports storage of different users and profiles on the same location. Do you want the same location for both profiles? \n\n(The program will still be able to discriminate between them)') % len( profiles ) )
				else:
					logger.warning( 'No profiles are found!' )
					self.notify_error( _( 'No profiles are found. Will have to update to profiles first, please restart BackinTime' ) )
					logger.info( 'Config version is %s' % str( self.get_int_value( 'config.version', 1 ) ) )
					
					if self.get_int_value( 'config.version', 1 ) > 1:
						self.set_int_value( 'config.version', 2 )
						logger.info( 'Config version set to 2' )
						return False
					
				# Moving old snapshots per profile_id
				#print answer_same
				profile_id = profiles[0]
				#print profile_id
				#old_folder = self.get_snapshots_path( profile_id )
				#print old_folder
				main_folder = self.get_snapshots_path( profile_id )
				old_snapshots_paths=[]
				counter = 0
				success = []
				
				for profile_id in profiles:
					#print counter
					old_snapshots_paths.append( self.get_snapshots_path( profile_id ) )
					#print old_snapshots_paths
					old_folder = os.path.join( self.get_snapshots_path( profile_id ), 'backintime' )
					#print old_folder
					if profile_id != "1" and answer_same == True:
						#print 'profile_id != 1, answer = True'
						self.set_snapshots_path( main_folder, profile_id )
						logger.info( 'Folder of profile %s is set to %s' %( profile_id, main_folder ) )
					new_folder = self.get_snapshots_full_path( profile_id )
					#print new_folder
					#snapshots_to_move = tools.get_snapshots_list_in_folder( old_folder )
					#print snapshots_to_move

					output = tools.move_snapshots_folder( old_folder, new_folder )

					snapshots_left = tools.get_snapshots_list_in_folder( old_folder )
					if output == True:
						success.append( True )
						if len( snapshots_left ) == 0:
							logger.info( 'Update was successful. Snapshots of profile %s are moved to their new location' % profile_id )
						else:
							logger.warning( 'Not all snapshots are removed from the original folder!' )
							logger.info( 'The following snapshots are still present: %s' % snapshots_left )
							logger.info( 'You could move them manually or leave them where they are now' )
					else:
						logger.warning( '%s: are not moved to their new location!' %snapshots_left )
						
						answer_unsuccessful = self.question_handler( _('%s\nof profile %s are not moved to their new location\nDo you want to proceed?\n(BackinTime will be able to continue taking snapshots, however the remaining snapshots will not be considered for automatic removal)\n\nIf not BackinTime will restore former settings for this profile, however cannot continue taking snapshots' %( snapshots_left, profile_id ) ) )
						if answer_unsuccessful == True:
							success.append( True )
						else:
							success.append( False )
							# restore
							logger.info( 'Restore former settings' )
							self.set_snapshots_path( old_snapshots_paths[counter], profile_id )
							#print self.get_snapshots_path( profile_id )
							self.error_handler( _('Former settings of profile %s are restored.\nBackinTime cannot continue taking new snapshots.\n\nYou can manually move the snapshots, \nif you are done restart BackinTime to proceed' %profile_id ) )
					
					counter = counter + 1
				
				print success
				overall_success = True
				for item in success:
					if item == False:
						overall_success = False	
				if overall_success == True:
					self.set_update_other_folders( False )
					#print self.get_update_other_folders()
					logger.info( 'BackinTime will be able to make new snapshots again!' )
					self.error_handler( _('Update was successful!\n\nBackinTime will continue taking snapshots again as scheduled' ) )
			elif answer_change == False:
				logger.info( 'Move refused by user' )
				logger.warning( 'Old snapshots are not taken into account by smart-remove' )
				answer_continue = self.question_handler( _('Are you sure you do not want to move your old snapshots?\n\n\nIf you do, you will not see these questions again next time, BackinTime will continue making snapshots again, but smart-remove cannot take your old snapshots into account any longer!\n\nIf you do not, you will be asked again next time you start BackinTime.') )
				if answer_continue == True:
					self.set_update_other_folders( False )
					#print self.get_update_other_folders()
					logger.info( 'BackinTime will be able to make new snapshots again!' )
					self.error_handler( _('BackinTime will continue taking snapshots again as scheduled' ) )
				else: 
					self.error_handler( _( 'BackinTime still cannot continue taking new snapshots.\nRestart BackinTime to see the questions again' ) )
			else:
				return False
		
	def can_backup( self, profile_id = None ):
		'''Checks if snapshots_path exists''' 
		if not self.is_configured( profile_id ):
			return False

		if not os.path.isdir( self.get_snapshots_full_path( profile_id ) ):
			print "%s does not exist" % self.get_snapshots_full_path( profile_id )
			return False

		return True

	def setup_cron( self ):
		system_entry_message = "#Back In Time system entry, this will be edited by the gui:"
		
		"""We have to check if the system_entry_message is in use,
		if not then the entries are most likely from Back in Time 0.9.26
		or earlier."""
		if os.system( "crontab -l | grep '%s' > /dev/null" % system_entry_message ) != 0:
			"""Then the system entry message has not yet been used in this crontab
			therefore we assume all entries are system entries and clear them all.
			This is the old behaviour"""
			print "Clearing all backintime entries"
			os.system( "crontab -l | grep -v backintime | crontab -" )
		
		print "Clearing system backintime entries"
		os.system( "crontab -l | grep -Pv '(?s)%s.*?backintime' | crontab -" % system_entry_message )
		
		profiles = self.get_profiles()
		
		for profile_id in profiles:
			profile_name = self.get_profile_name( profile_id )
			print "Profile: %s" % profile_name
			min_backup_mode = self.NONE
			max_backup_mode = self.NONE

			if self.get_per_directory_schedule( profile_id ):
				for item in self.get_include_folders( profile_id ):
					backup_mode = item[1]

					if self.NONE != backup_mode:
						if self.NONE == min_backup_mode:
							min_backup_mode = backup_mode
							max_backup_mode = backup_mode
						elif backup_mode < min_backup_mode:
							min_backup_mode = backup_mode
						elif backup_mode > max_backup_mode:
							max_backup_mode = backup_mode
		
				print "Min automatic backup: %s" % self.AUTOMATIC_BACKUP_MODES[ min_backup_mode ]
				print "Max automatic backup: %s" % self.AUTOMATIC_BACKUP_MODES[ max_backup_mode ]
			else:
				min_backup_mode = self.get_automatic_backup_mode( profile_id )
				max_backup_mode = min_backup_mode
				print "Automatic backup: %s" % self.AUTOMATIC_BACKUP_MODES[ min_backup_mode ]

			if self.NONE == min_backup_mode:
				continue

			if not tools.check_command( 'crontab' ):
				self.notify_error( _( 'Can\'t find crontab.\nAre you sure cron is installed ?\nIf not you should disable all automatic backups.' ) )
				return False

			cron_line = ''
			
			if self._5_MIN == min_backup_mode:
				cron_line = 'echo "{msg}\n*/5 * * * * {cmd}"'
			elif self._10_MIN == min_backup_mode:
				cron_line = 'echo "{msg}\n*/10 * * * * {cmd}"'
			if self.HOUR == min_backup_mode:
				cron_line = 'echo "{msg}\n0 * * * * {cmd}"'
			elif self.DAY == min_backup_mode:
				cron_line = 'echo "{msg}\n15 15 * * * {cmd}"'
			elif self.WEEK == min_backup_mode and self.MONTH == max_backup_mode: #for every-week and every-month use every-day
				cron_line = 'echo "{msg}\n15 15 * * * {cmd}"'
			elif self.WEEK == min_backup_mode:
				cron_line = 'echo "{msg}\n15 15 * * 0 {cmd}"'
			elif self.MONTH == min_backup_mode:
				cron_line = 'echo "{msg}\n15 15 1 * * {cmd}"'

			if len( cron_line ) > 0:
				cmd = "/usr/bin/backintime --profile \\\"%s\\\" --backup-job >/dev/null 2>&1" % profile_name
				if self.is_run_nice_from_cron_enabled( profile_id ):
					cmd = 'nice -n 19 ' + cmd
				cron_line = cron_line.replace( '{cmd}', cmd )
				cron_line = cron_line.replace( '{msg}', system_entry_message )
				os.system( "( crontab -l; %s ) | crontab -" % cron_line )

		return True
	
	def get_update_other_folders( self ):
		return self.get_bool_value( 'update.other_folders', False )
		
	def set_update_other_folders( self, value ):
		self.set_bool_value( 'update.other_folders', value )

if __name__ == "__main__":
	config = Config()
	print "snapshots path = %s" % config.get_snapshots_full_path()
<|MERGE_RESOLUTION|>--- conflicted
+++ resolved
@@ -36,13 +36,8 @@
 class Config( configfile.ConfigFileWithProfiles ):
 	APP_NAME = 'Back In Time'
 	VERSION = '0.9.99beta1'
-<<<<<<< HEAD
 	COPYRIGHT = 'Copyright (c) 2008-2009 Oprea Dan, Bart de Koning, Richard Bailey'
-	CONFIG_VERSION = 3
-=======
-	COPYRIGHT = 'Copyright (c) 2008-2009 Oprea Dan'
 	CONFIG_VERSION = 4
->>>>>>> c2dc9951
 
 	NONE = 0
 	_5_MIN = 2
@@ -172,7 +167,7 @@
 		profiles = self.get_profiles()
 
 		checked_profiles = []
-		
+
 		for profile_id in profiles:
 			profile_name = self.get_profile_name( profile_id )
 			snapshots_path = self.get_snapshots_path( profile_id )
@@ -228,7 +223,6 @@
 	def set_snapshots_path( self, value, profile_id = None ):
 		"""Sets the snapshot path to value, initializes, and checks it"""
 		if len( value ) <= 0:
-			print "value <= 0: %s" % value
 			return False
 
 		if not os.path.isdir( value ):
@@ -309,7 +303,7 @@
 		self.set_profile_str_value( 'snapshots.include_folders', value, profile_id )
  
 	def get_exclude_patterns( self, profile_id = None ):
-		'''Gets the default exclude patterns: caches, thumbnails, trashbins, and backups'''
+		'''Gets the exclude patterns (default: caches, thumbnails, trashbins, and backups)'''
 		value = self.get_profile_str_value( 'snapshots.exclude_patterns', '.cache*:[Cc]ache*:.thumbnails*:[Tt]rash*:*.backup*:*~', profile_id )
 		if len( value ) <= 0:
 			return []
