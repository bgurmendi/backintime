#!/bin/bash

<<<<<<< HEAD
RELEASES="precise quantal raring saucy"
=======
RELEASES="lucid precise quantal raring saucy"
>>>>>>> 9a35087c

for i in common notify gnome kde4; do
	PKGNAME=`cat $i/debian_specific/control | grep "^Package:" | cut -d" " -f2`
	PKGVER=`cat $i/debian_specific/control | grep "^Version:" | cut -d" " -f2`
	PKGARCH=`cat $i/debian_specific/control | grep "^Architecture:" | cut -d" " -f2`

	echo $PKGNAME $PKGVER $PKGARCH

	rm -rf tmp
	mkdir -p tmp/${PKGNAME}_$PKGVER

	cd $i
	./makedeb-src.sh ../tmp/${PKGNAME}_$PKGVER
	cd ..

	cd tmp/${PKGNAME}_$PKGVER

	for release in $RELEASES; do
		#debian: control
		cp ../../$i/debian_specific/control.source debian/control
		cat ../../$i/debian_specific/control >> debian/control
		sed -e "s/backintime-common (>= [^)]*)/backintime-common (>= $PKGVER~$release)/g" -i debian/control
		sed -e "s/backintime-notify (>= [^)]*)/backintime-notify (>= $PKGVER~$release)/g" -i debian/control

		#debian: changelog
		cp ../../common/debian_specific/changelog debian
		sed -e "s/\$BACKINTIME/backintime-$i/g" -e "s/\$VERSION/$PKGVER/g"  -e "s/\$RELEASE/$release/g" -i debian/changelog

		debuild -i -S
		#debuild -i -us -uc -S
	done

	cd ..
	rm -rf ${PKGNAME}_$PKGVER
	mv * ../
	cd ..

	rm -rf tmp
done
<|MERGE_RESOLUTION|>--- conflicted
+++ resolved
@@ -1,10 +1,6 @@
 #!/bin/bash
 
-<<<<<<< HEAD
-RELEASES="precise quantal raring saucy"
-=======
 RELEASES="lucid precise quantal raring saucy"
->>>>>>> 9a35087c
 
 for i in common notify gnome kde4; do
 	PKGNAME=`cat $i/debian_specific/control | grep "^Package:" | cut -d" " -f2`
