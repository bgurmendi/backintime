<?xml version="1.0"?>
<interface>
  <requires lib="gtk+" version="2.16"/>
  <!-- interface-naming-policy toplevel-contextual -->
  <object class="GtkWindow" id="MainWindow">
    <property name="title" translatable="yes">Back In Time</property>
    <property name="window_position">center</property>
    <property name="icon_name">gtk-save</property>
    <signal name="destroy" handler="on_MainWindow_destroy"/>
    <signal name="key_release_event" handler="on_MainWindow_key_release_event"/>
    <signal name="delete_event" handler="on_MainWindow_delete_event"/>
    <child>
      <object class="GtkVBox" id="vbox1">
        <property name="visible">True</property>
        <property name="orientation">vertical</property>
        <child>
          <object class="GtkToolbar" id="toolbar1">
            <property name="visible">True</property>
            <child>
              <object class="GtkToolButton" id="btn_backup">
                <property name="visible">True</property>
                <property name="tooltip_text" translatable="yes">Take snapshot</property>
                <property name="label" translatable="yes">Backup Now</property>
                <property name="stock_id">gtk-save</property>
                <signal name="clicked" handler="on_btn_backup_clicked"/>
              </object>
              <packing>
                <property name="expand">False</property>
                <property name="homogeneous">True</property>
              </packing>
            </child>
            <child>
              <object class="GtkToolButton" id="btn_update_snapshots">
                <property name="visible">True</property>
                <property name="tooltip_text" translatable="yes">Update snapshots</property>
                <property name="label" translatable="yes">Update snapshots</property>
                <property name="stock_id">gtk-refresh</property>
                <signal name="clicked" handler="on_btn_update_snapshots_clicked"/>
              </object>
              <packing>
                <property name="expand">False</property>
                <property name="homogeneous">True</property>
              </packing>
            </child>
            <child>
              <object class="GtkToolButton" id="btn_snapshot_name">
                <property name="visible">True</property>
                <property name="tooltip_text" translatable="yes">Snapshot Name</property>
                <property name="label" translatable="yes">Snapshot Name</property>
                <property name="stock_id">gtk-edit</property>
                <signal name="clicked" handler="on_btn_snapshot_name_clicked"/>
              </object>
              <packing>
                <property name="expand">False</property>
                <property name="homogeneous">True</property>
              </packing>
            </child>
            <child>
              <object class="GtkToolButton" id="btn_remove_snapshot">
                <property name="visible">True</property>
                <property name="tooltip_text" translatable="yes">Remove Snapshot</property>
                <property name="label" translatable="yes">Remove Snapshot</property>
                <property name="stock_id">gtk-delete</property>
                <signal name="clicked" handler="on_btn_remove_snapshot_clicked"/>
              </object>
              <packing>
                <property name="expand">False</property>
                <property name="homogeneous">True</property>
              </packing>
            </child>
            <child>
              <object class="GtkSeparatorToolItem" id="toolbutton1">
                <property name="visible">True</property>
              </object>
              <packing>
                <property name="expand">False</property>
              </packing>
            </child>
            <child>
              <object class="GtkToolButton" id="btn_settings">
                <property name="visible">True</property>
                <property name="tooltip_text" translatable="yes">Settings</property>
                <property name="label" translatable="yes">Settings</property>
                <property name="stock_id">gtk-preferences</property>
                <signal name="clicked" handler="on_btn_settings_clicked"/>
              </object>
              <packing>
                <property name="expand">False</property>
                <property name="homogeneous">True</property>
              </packing>
            </child>
            <child>
              <object class="GtkSeparatorToolItem" id="toolbutton5">
                <property name="visible">True</property>
              </object>
              <packing>
                <property name="expand">False</property>
                <property name="homogeneous">True</property>
              </packing>
            </child>
            <child>
              <object class="GtkToolButton" id="btn_about">
                <property name="visible">True</property>
                <property name="tooltip_text" translatable="yes">About</property>
                <property name="label" translatable="yes">About</property>
                <property name="stock_id">gtk-about</property>
                <signal name="clicked" handler="on_btn_about_clicked"/>
              </object>
              <packing>
                <property name="expand">False</property>
                <property name="homogeneous">True</property>
              </packing>
            </child>
            <child>
              <object class="GtkToolButton" id="btn_help">
                <property name="visible">True</property>
                <property name="tooltip_text" translatable="yes">Help</property>
                <property name="label" translatable="yes">Help</property>
                <property name="stock_id">gtk-help</property>
                <signal name="clicked" handler="on_btn_help_clicked"/>
              </object>
              <packing>
                <property name="expand">False</property>
                <property name="homogeneous">True</property>
              </packing>
            </child>
            <child>
              <object class="GtkSeparatorToolItem" id="toolbutton2">
                <property name="visible">True</property>
              </object>
              <packing>
                <property name="expand">False</property>
              </packing>
            </child>
            <child>
              <object class="GtkToolButton" id="btn_exit">
                <property name="visible">True</property>
                <property name="tooltip_text" translatable="yes">Exit</property>
                <property name="label" translatable="yes">Exit</property>
                <property name="stock_id">gtk-quit</property>
                <signal name="clicked" handler="on_btn_exit_clicked"/>
              </object>
              <packing>
                <property name="expand">False</property>
                <property name="homogeneous">True</property>
              </packing>
            </child>
            <child>
              <object class="GtkSeparatorToolItem" id="toolbutton8">
                <property name="visible">True</property>
              </object>
              <packing>
                <property name="expand">False</property>
                <property name="homogeneous">True</property>
              </packing>
            </child>
<<<<<<< HEAD
            <child>
              <widget class="GtkToolItem" id="mtb_separator1">
                <property name="visible">True</property>
=======
          </object>
          <packing>
            <property name="expand">False</property>
            <property name="position">0</property>
          </packing>
        </child>
        <child>
          <object class="GtkVBox" id="vbox2">
            <property name="visible">True</property>
            <property name="orientation">vertical</property>
            <property name="spacing">2</property>
            <child>
              <object class="GtkHBox" id="hbox1">
                <property name="visible">True</property>
                <property name="spacing">5</property>
                <child>
                  <object class="GtkHBox" id="hbox2">
                    <property name="visible">True</property>
                    <child>
                      <object class="GtkLabel" id="label1">
                        <property name="visible">True</property>
                        <property name="label" translatable="yes">Profile:</property>
                        <property name="single_line_mode">True</property>
                      </object>
                      <packing>
                        <property name="expand">False</property>
                        <property name="padding">5</property>
                        <property name="position">0</property>
                      </packing>
                    </child>
                    <child>
                      <object class="GtkComboBox" id="combo_profiles">
                        <property name="visible">True</property>
                        <signal name="changed" handler="on_combo_profiles_changed"/>
                      </object>
                      <packing>
                        <property name="pack_type">end</property>
                        <property name="position">1</property>
                      </packing>
                    </child>
                  </object>
                  <packing>
                    <property name="position">0</property>
                  </packing>
                </child>
>>>>>>> 4e2f9600
                <child>
                  <placeholder/>
                </child>
              </widget>
              <packing>
                <property name="expand">True</property>
                <property name="homogeneous">True</property>
              </packing>
            </child>
            <child>
              <widget class="GtkToolItem" id="toolbutton6">
                <property name="visible">True</property>
                <child>
<<<<<<< HEAD
                  <widget class="GtkComboBox" id="combo_profiles">
                    <property name="visible">True</property>
                    <signal name="changed" handler="on_combo_profiles_changed"/>
                  </widget>
=======
                  <object class="GtkLinkButton" id="linkbutton1">
                    <property name="label">backintime.le-web.org</property>
                    <property name="visible">True</property>
                    <property name="can_focus">True</property>
                    <property name="receives_default">True</property>
                    <property name="relief">none</property>
                    <property name="xalign">1</property>
                    <property name="uri">http://backintime.le-web.org</property>
                  </object>
                  <packing>
                    <property name="expand">False</property>
                    <property name="position">2</property>
                  </packing>
>>>>>>> 4e2f9600
                </child>
              </object>
              <packing>
                <property name="expand">False</property>
                <property name="homogeneous">True</property>
              </packing>
            </child>
            <child>
<<<<<<< HEAD
              <widget class="GtkSeparatorToolItem" id="toolbutton9">
=======
              <object class="GtkHSeparator" id="hseparator1">
>>>>>>> 4e2f9600
                <property name="visible">True</property>
              </object>
              <packing>
                <property name="expand">False</property>
                <property name="homogeneous">True</property>
              </packing>
            </child>
            <child>
              <widget class="GtkToolButton" id="btn_website">
                <property name="visible">True</property>
                <property name="tooltip" translatable="yes">Website</property>
                <property name="label" translatable="yes">Website</property>
                <property name="stock_id">gtk-home</property>
                <signal name="clicked" handler="on_btn_website_clicked"/>
              </widget>
              <packing>
                <property name="expand">False</property>
                <property name="homogeneous">True</property>
              </packing>
            </child>
          </object>
          <packing>
            <property name="expand">False</property>
            <property name="position">0</property>
          </packing>
        </child>
        <child>
          <object class="GtkHPaned" id="hpaned1">
            <property name="visible">True</property>
            <property name="can_focus">True</property>
            <child>
              <object class="GtkScrolledWindow" id="scrolledwindow1">
                <property name="width_request">200</property>
                <property name="visible">True</property>
                <property name="can_focus">True</property>
                <property name="hscrollbar_policy">automatic</property>
                <property name="vscrollbar_policy">automatic</property>
                <property name="shadow_type">in</property>
                <child>
                  <object class="GtkTreeView" id="list_time_line">
                    <property name="visible">True</property>
                    <property name="can_focus">True</property>
                    <property name="search_column">0</property>
                    <signal name="cursor_changed" handler="on_list_time_line_cursor_changed"/>
                  </object>
                </child>
              </object>
              <packing>
                <property name="resize">False</property>
                <property name="shrink">True</property>
              </packing>
            </child>
            <child>
              <object class="GtkFrame" id="frame5">
                <property name="visible">True</property>
                <property name="border_width">3</property>
                <property name="label_xalign">0</property>
                <child>
                  <object class="GtkVBox" id="vbox6">
                    <property name="visible">True</property>
                    <property name="border_width">5</property>
                    <property name="orientation">vertical</property>
                    <child>
                      <object class="GtkToolbar" id="toolbar3">
                        <property name="visible">True</property>
                        <child>
                          <object class="GtkToolButton" id="btn_folder_up">
                            <property name="visible">True</property>
<<<<<<< HEAD
                            <property name="has_tooltip">True</property>
                            <property name="tooltip" translatable="yes">Parent folder</property>
=======
                            <property name="tooltip_text" translatable="yes">Parent folder</property>
>>>>>>> 4e2f9600
                            <property name="label" translatable="yes">Up</property>
                            <property name="stock_id">gtk-go-up</property>
                            <signal name="clicked" handler="on_btn_folder_up_clicked"/>
                          </object>
                          <packing>
                            <property name="expand">False</property>
                            <property name="homogeneous">True</property>
                          </packing>
                        </child>
                        <child>
                          <object class="GtkToolItem" id="btn_current_path">
                            <property name="visible">True</property>
                            <child>
                              <object class="GtkEntry" id="edit_current_path">
                                <property name="visible">True</property>
                                <property name="can_focus">True</property>
                                <property name="editable">False</property>
<<<<<<< HEAD
                                <property name="invisible_char">&#x2022;</property>
                              </widget>
=======
                              </object>
>>>>>>> 4e2f9600
                            </child>
                          </object>
                          <packing>
                            <property name="expand">False</property>
                          </packing>
                        </child>
                        <child>
                          <object class="GtkToggleToolButton" id="btn_hidden_files">
                            <property name="visible">True</property>
<<<<<<< HEAD
                            <property name="has_tooltip">True</property>
                            <property name="tooltip" translatable="yes">Show hidden files</property>
=======
                            <property name="tooltip_text" translatable="yes">Show hidden files</property>
>>>>>>> 4e2f9600
                            <property name="label" translatable="yes">Hidden files</property>
                            <property name="stock_id">gtk-add</property>
                            <signal name="toggled" handler="on_btn_hidden_files_toggled"/>
                          </object>
                          <packing>
                            <property name="expand">False</property>
                            <property name="homogeneous">True</property>
                          </packing>
                        </child>
                        <child>
                          <object class="GtkSeparatorToolItem" id="toolbutton3">
                            <property name="visible">True</property>
                          </object>
                          <packing>
                            <property name="expand">False</property>
                          </packing>
                        </child>
                        <child>
                          <object class="GtkToolButton" id="btn_restore">
                            <property name="visible">True</property>
<<<<<<< HEAD
                            <property name="has_tooltip">True</property>
                            <property name="tooltip" translatable="yes">Restore</property>
=======
                            <property name="tooltip_text" translatable="yes">Restore</property>
>>>>>>> 4e2f9600
                            <property name="label" translatable="yes">Restore</property>
                            <property name="stock_id">gtk-undelete</property>
                            <signal name="clicked" handler="on_btn_restore_clicked"/>
                          </object>
                          <packing>
                            <property name="expand">False</property>
                            <property name="homogeneous">True</property>
                          </packing>
                        </child>
                        <child>
                          <object class="GtkToolButton" id="btn_copy">
                            <property name="visible">True</property>
<<<<<<< HEAD
                            <property name="has_tooltip">True</property>
                            <property name="tooltip" translatable="yes">Copy</property>
=======
                            <property name="tooltip_text" translatable="yes">Copy</property>
>>>>>>> 4e2f9600
                            <property name="label" translatable="yes">Copy</property>
                            <property name="stock_id">gtk-copy</property>
                            <signal name="clicked" handler="on_btn_copy_clicked"/>
                          </object>
                          <packing>
                            <property name="expand">False</property>
                            <property name="homogeneous">True</property>
                          </packing>
                        </child>
                        <child>
                          <object class="GtkToolButton" id="btn_snapshots">
                            <property name="visible">True</property>
<<<<<<< HEAD
                            <property name="has_tooltip">True</property>
                            <property name="tooltip" translatable="yes">Snapshots</property>
=======
                            <property name="tooltip_text" translatable="yes">Snapshots</property>
>>>>>>> 4e2f9600
                            <property name="label" translatable="yes">Snapshots</property>
                            <property name="stock_id">gtk-index</property>
                            <signal name="clicked" handler="on_btn_snapshots_clicked"/>
                          </object>
                          <packing>
                            <property name="expand">False</property>
                            <property name="homogeneous">True</property>
                          </packing>
                        </child>
                      </object>
                      <packing>
                        <property name="expand">False</property>
                        <property name="position">0</property>
                      </packing>
                    </child>
                    <child>
                      <object class="GtkHPaned" id="hpaned2">
                        <property name="visible">True</property>
                        <property name="can_focus">True</property>
                        <child>
                          <object class="GtkScrolledWindow" id="scrolledwindow">
                            <property name="width_request">200</property>
                            <property name="visible">True</property>
                            <property name="can_focus">True</property>
                            <property name="hscrollbar_policy">automatic</property>
                            <property name="vscrollbar_policy">automatic</property>
                            <property name="shadow_type">in</property>
                            <child>
                              <object class="GtkTreeView" id="list_places">
                                <property name="visible">True</property>
                                <property name="can_focus">True</property>
                                <property name="search_column">0</property>
                                <signal name="cursor_changed" handler="on_list_places_cursor_changed"/>
                              </object>
                            </child>
                          </object>
                          <packing>
                            <property name="resize">False</property>
                            <property name="shrink">True</property>
                          </packing>
                        </child>
                        <child>
                          <object class="GtkHBox" id="hbox5">
                            <property name="visible">True</property>
                            <property name="homogeneous">True</property>
                            <child>
                              <object class="GtkScrolledWindow" id="list_folder_view_widget">
                                <property name="width_request">350</property>
                                <property name="height_request">400</property>
                                <property name="visible">True</property>
                                <property name="can_focus">True</property>
                                <property name="hscrollbar_policy">automatic</property>
                                <property name="vscrollbar_policy">automatic</property>
                                <property name="shadow_type">in</property>
                                <child>
                                  <object class="GtkTreeView" id="list_folder_view">
                                    <property name="visible">True</property>
                                    <property name="can_focus">True</property>
                                    <signal name="button_press_event" handler="on_list_folder_view_button_press_event"/>
                                    <signal name="row_activated" handler="on_list_folder_view_row_activated"/>
                                    <signal name="popup_menu" handler="on_list_folder_view_popup_menu"/>
                                    <signal name="drag_data_get" handler="on_list_folder_view_drag_data_get"/>
                                  </object>
                                </child>
                              </object>
                              <packing>
                                <property name="position">0</property>
                              </packing>
                            </child>
                            <child>
                              <object class="GtkFrame" id="list_folder_view_shadow">
                                <property name="label_xalign">0</property>
                                <property name="shadow_type">in</property>
                                <child>
                                  <object class="GtkLabel" id="label17">
                                    <property name="visible">True</property>
                                    <property name="label" translatable="yes">&lt;b&gt;This folder does not exist
in current snapshot !&lt;/b&gt;</property>
                                    <property name="use_markup">True</property>
                                    <property name="justify">center</property>
                                  </object>
                                </child>
                                <child type="label_item">
                                  <placeholder/>
                                </child>
                              </object>
                              <packing>
                                <property name="position">1</property>
                              </packing>
                            </child>
                          </object>
                          <packing>
                            <property name="resize">True</property>
                            <property name="shrink">True</property>
                          </packing>
                        </child>
                      </object>
                      <packing>
                        <property name="position">1</property>
                      </packing>
                    </child>
                  </object>
                </child>
                <child type="label">
                  <object class="GtkLabel" id="lbl_snapshot">
                    <property name="visible">True</property>
                    <property name="use_markup">True</property>
                  </object>
                </child>
              </object>
              <packing>
                <property name="resize">True</property>
                <property name="shrink">True</property>
              </packing>
            </child>
          </object>
          <packing>
            <property name="position">1</property>
          </packing>
        </child>
        <child>
          <object class="GtkStatusbar" id="status_bar">
            <property name="visible">True</property>
            <property name="spacing">5</property>
          </object>
          <packing>
            <property name="expand">False</property>
            <property name="pack_type">end</property>
            <property name="position">2</property>
          </packing>
        </child>
      </object>
    </child>
  </object>
</interface><|MERGE_RESOLUTION|>--- conflicted
+++ resolved
@@ -154,90 +154,26 @@
                 <property name="homogeneous">True</property>
               </packing>
             </child>
-<<<<<<< HEAD
-            <child>
-              <widget class="GtkToolItem" id="mtb_separator1">
-                <property name="visible">True</property>
-=======
-          </object>
-          <packing>
-            <property name="expand">False</property>
-            <property name="position">0</property>
-          </packing>
-        </child>
-        <child>
-          <object class="GtkVBox" id="vbox2">
-            <property name="visible">True</property>
-            <property name="orientation">vertical</property>
-            <property name="spacing">2</property>
-            <child>
-              <object class="GtkHBox" id="hbox1">
-                <property name="visible">True</property>
-                <property name="spacing">5</property>
-                <child>
-                  <object class="GtkHBox" id="hbox2">
-                    <property name="visible">True</property>
-                    <child>
-                      <object class="GtkLabel" id="label1">
-                        <property name="visible">True</property>
-                        <property name="label" translatable="yes">Profile:</property>
-                        <property name="single_line_mode">True</property>
-                      </object>
-                      <packing>
-                        <property name="expand">False</property>
-                        <property name="padding">5</property>
-                        <property name="position">0</property>
-                      </packing>
-                    </child>
-                    <child>
-                      <object class="GtkComboBox" id="combo_profiles">
-                        <property name="visible">True</property>
-                        <signal name="changed" handler="on_combo_profiles_changed"/>
-                      </object>
-                      <packing>
-                        <property name="pack_type">end</property>
-                        <property name="position">1</property>
-                      </packing>
-                    </child>
-                  </object>
-                  <packing>
-                    <property name="position">0</property>
-                  </packing>
-                </child>
->>>>>>> 4e2f9600
+          	<child>
+              <object class="GtkToolItem" id="mtb_separator1">
+                <property name="visible">True</property>
                 <child>
                   <placeholder/>
                 </child>
-              </widget>
+              </object>
               <packing>
                 <property name="expand">True</property>
                 <property name="homogeneous">True</property>
               </packing>
             </child>
             <child>
-              <widget class="GtkToolItem" id="toolbutton6">
+              <object class="GtkToolItem" id="toolbutton6">
                 <property name="visible">True</property>
                 <child>
-<<<<<<< HEAD
-                  <widget class="GtkComboBox" id="combo_profiles">
+                  <object class="GtkComboBox" id="combo_profiles">
                     <property name="visible">True</property>
                     <signal name="changed" handler="on_combo_profiles_changed"/>
-                  </widget>
-=======
-                  <object class="GtkLinkButton" id="linkbutton1">
-                    <property name="label">backintime.le-web.org</property>
-                    <property name="visible">True</property>
-                    <property name="can_focus">True</property>
-                    <property name="receives_default">True</property>
-                    <property name="relief">none</property>
-                    <property name="xalign">1</property>
-                    <property name="uri">http://backintime.le-web.org</property>
                   </object>
-                  <packing>
-                    <property name="expand">False</property>
-                    <property name="position">2</property>
-                  </packing>
->>>>>>> 4e2f9600
                 </child>
               </object>
               <packing>
@@ -246,26 +182,22 @@
               </packing>
             </child>
             <child>
-<<<<<<< HEAD
-              <widget class="GtkSeparatorToolItem" id="toolbutton9">
-=======
-              <object class="GtkHSeparator" id="hseparator1">
->>>>>>> 4e2f9600
-                <property name="visible">True</property>
-              </object>
-              <packing>
-                <property name="expand">False</property>
-                <property name="homogeneous">True</property>
-              </packing>
-            </child>
-            <child>
-              <widget class="GtkToolButton" id="btn_website">
+              <object class="GtkSeparatorToolItem" id="toolbutton9">
+                <property name="visible">True</property>
+              </object>
+              <packing>
+                <property name="expand">False</property>
+                <property name="homogeneous">True</property>
+              </packing>
+            </child>
+            <child>
+              <object class="GtkToolButton" id="btn_website">
                 <property name="visible">True</property>
                 <property name="tooltip" translatable="yes">Website</property>
                 <property name="label" translatable="yes">Website</property>
                 <property name="stock_id">gtk-home</property>
                 <signal name="clicked" handler="on_btn_website_clicked"/>
-              </widget>
+              </object>
               <packing>
                 <property name="expand">False</property>
                 <property name="homogeneous">True</property>
@@ -319,12 +251,8 @@
                         <child>
                           <object class="GtkToolButton" id="btn_folder_up">
                             <property name="visible">True</property>
-<<<<<<< HEAD
                             <property name="has_tooltip">True</property>
-                            <property name="tooltip" translatable="yes">Parent folder</property>
-=======
                             <property name="tooltip_text" translatable="yes">Parent folder</property>
->>>>>>> 4e2f9600
                             <property name="label" translatable="yes">Up</property>
                             <property name="stock_id">gtk-go-up</property>
                             <signal name="clicked" handler="on_btn_folder_up_clicked"/>
@@ -342,12 +270,8 @@
                                 <property name="visible">True</property>
                                 <property name="can_focus">True</property>
                                 <property name="editable">False</property>
-<<<<<<< HEAD
                                 <property name="invisible_char">&#x2022;</property>
-                              </widget>
-=======
                               </object>
->>>>>>> 4e2f9600
                             </child>
                           </object>
                           <packing>
@@ -357,12 +281,8 @@
                         <child>
                           <object class="GtkToggleToolButton" id="btn_hidden_files">
                             <property name="visible">True</property>
-<<<<<<< HEAD
                             <property name="has_tooltip">True</property>
-                            <property name="tooltip" translatable="yes">Show hidden files</property>
-=======
                             <property name="tooltip_text" translatable="yes">Show hidden files</property>
->>>>>>> 4e2f9600
                             <property name="label" translatable="yes">Hidden files</property>
                             <property name="stock_id">gtk-add</property>
                             <signal name="toggled" handler="on_btn_hidden_files_toggled"/>
@@ -383,12 +303,8 @@
                         <child>
                           <object class="GtkToolButton" id="btn_restore">
                             <property name="visible">True</property>
-<<<<<<< HEAD
                             <property name="has_tooltip">True</property>
-                            <property name="tooltip" translatable="yes">Restore</property>
-=======
                             <property name="tooltip_text" translatable="yes">Restore</property>
->>>>>>> 4e2f9600
                             <property name="label" translatable="yes">Restore</property>
                             <property name="stock_id">gtk-undelete</property>
                             <signal name="clicked" handler="on_btn_restore_clicked"/>
@@ -401,12 +317,8 @@
                         <child>
                           <object class="GtkToolButton" id="btn_copy">
                             <property name="visible">True</property>
-<<<<<<< HEAD
                             <property name="has_tooltip">True</property>
-                            <property name="tooltip" translatable="yes">Copy</property>
-=======
                             <property name="tooltip_text" translatable="yes">Copy</property>
->>>>>>> 4e2f9600
                             <property name="label" translatable="yes">Copy</property>
                             <property name="stock_id">gtk-copy</property>
                             <signal name="clicked" handler="on_btn_copy_clicked"/>
@@ -419,12 +331,8 @@
                         <child>
                           <object class="GtkToolButton" id="btn_snapshots">
                             <property name="visible">True</property>
-<<<<<<< HEAD
-                            <property name="has_tooltip">True</property>
-                            <property name="tooltip" translatable="yes">Snapshots</property>
-=======
+                          <property name="has_tooltip">True</property>
                             <property name="tooltip_text" translatable="yes">Snapshots</property>
->>>>>>> 4e2f9600
                             <property name="label" translatable="yes">Snapshots</property>
                             <property name="stock_id">gtk-index</property>
                             <signal name="clicked" handler="on_btn_snapshots_clicked"/>
